#' Loads a bayou object
#' 
#' \code{load.bayou} loads a bayouFit object that was created using \code{bayou.mcmc()}
#' 
#' @param bayouFit An object of class \code{bayouFit} produced by the function \code{bayou.mcmc()}
#' @param saveRDS A logical indicating whether the resulting chains should be saved as an *.rds file
#' @param file An optional filename (possibly including path) for the saved *.rds file
#' @param cleanup A logical indicating whether the files produced by \code{bayou.mcmc()} should be removed. 
#' @param ref A logical indicating whether a reference function is also in the output
#' 
#' @details If both \code{save.Rdata} is \code{FALSE} and \code{cleanup} is \code{TRUE}, then \code{load.bayou} will trigger a
#' warning and ask for confirmation. In this case, if the results of \code{load.bayou()} are not stored in an object,
#' the results of the MCMC run will be permanently deleted. 
#' 
#' @examples
#' \dontrun{
#' data(chelonia)
#' tree <- chelonia$phy
#' dat <- chelonia$dat
#' prior <- make.prior(tree)
#' fit <- bayou.mcmc(tree, dat, model="OU", prior=prior, 
#'                                  new.dir=TRUE, ngen=5000)
#' chain <- load.bayou(fit, save.Rdata=FALSE, cleanup=TRUE)
#' plot(chain)
#' }
#' @export
<<<<<<< HEAD
load.bayou <- function(bayouFit, saveRDS=TRUE, file=NULL, cleanup=FALSE, ref=FALSE){
=======
load.bayou <- function(bayouFit, save.Rdata=TRUE, file=NULL, 
                       cleanup=FALSE){#dir=NULL,outname="bayou",model="OU"){
>>>>>>> a4dd8646
  tree <- bayouFit$tree
  dat <- bayouFit$dat
  outname <- bayouFit$outname
  model <- bayouFit$model
  model.pars <- bayouFit$model.pars
  startpar <- bayouFit$startpar
  dir <- bayouFit$dir
  outpars <- model.pars$parorder[!(model.pars$parorder %in% model.pars$rjpars)]
  rjpars <- model.pars$rjpars
  #mapsr2 <- read.table(file="mapsr2.dta",header=FALSE)
  #mapsb <- read.table(file="mapsb.dta",header=FALSE)
  #mapst2 <- read.table(file="mapst2.dta",header=FALSE)
  mapsr2 <- scan(file=paste(dir,outname,".loc",sep=""),what="",sep="\n",quiet=TRUE,blank.lines.skip=FALSE)
  mapsb <- scan(file=paste(dir,outname,".sb",sep=""),what="",sep="\n",quiet=TRUE,blank.lines.skip=FALSE)
  mapst2 <- scan(file=paste(dir,outname,".t2",sep=""),what="",sep="\n",quiet=TRUE,blank.lines.skip=FALSE)
  pars.out <- scan(file=paste(dir,outname,".pars",sep=""),what="",sep="\n",quiet=TRUE,blank.lines.skip=FALSE)
  rjpars.out <- scan(file=paste(dir,outname,".rjpars",sep=""),what="",sep="\n",quiet=TRUE,blank.lines.skip=FALSE)
  rjpars.out <- lapply(strsplit(rjpars.out,"[[:space:]]+"),as.numeric)
  pars.out <- lapply(strsplit(pars.out,"[[:space:]]+"),as.numeric)
  mapsr2 <- lapply(strsplit(mapsr2,"[[:space:]]+"),as.numeric)
  mapsb <- lapply(strsplit(mapsb,"[[:space:]]+"),as.numeric)
  mapst2 <- lapply(strsplit(mapst2,"[[:space:]]+"),as.numeric)
  chain <- list()
  chain$gen <- sapply(pars.out,function(x) x[1])
  chain$lnL <- sapply(pars.out,function(x) x[2])
  chain$prior <- sapply(pars.out,function(x) x[3])
  if(ref==TRUE){
    chain$ref <- sapply(pars.out, function(x) x[4])
  }
  parLs <- lapply(startpar, length)[outpars]
  j=4+as.numeric(ref)
  if(length(outpars) > 0){
    for(i in 1:length(outpars)){
      chain[[outpars[i]]] <- lapply(pars.out, function(x) as.vector(x[j:(j+parLs[[i]]-1)]))#unlist(res[[4]][,j:(j+parLs[[i]]-1)],F,F)
      if(parLs[[i]]==1) chain[[outpars[i]]]=unlist(chain[[outpars[i]]])
      j <- j+1+parLs[[i]]-1
    }
  }
  chain$sb <- mapsb
  chain$loc <- mapsr2
  chain$t2 <- mapst2
  #j=4
  #if(length(outpars) > 0){
  #  for(i in 1:length(outpars)){
  #    chain[[outpars[i]]] <- sapply(pars.out, function(x) x[j])
  #    j <- j+1
  #  }
  #}
  if(length(rjpars >0)){
    nrjpars <- length(rjpars)
    for(i in 1:length(rjpars)){
      chain[[rjpars[i]]] <- lapply(rjpars.out, function(x) unlist((x[(1+length(x)/nrjpars*(i-1)):(1+i*length(x)/nrjpars-1)]),F,F))
    }
  }
  attributes(chain)$model <- model
  attributes(chain)$model.pars <- model.pars
  attributes(chain)$tree <- tree
  attributes(chain)$dat <- dat
  class(chain) <- c("bayouMCMC", "list")
  if(saveRDS==FALSE & cleanup==TRUE){
    ans <- toupper(readline("Warning: You have selected to delete all created MCMC files and not to save them as an .rds file. 
                    Your mcmc results will not be saved on your hard drive. If you do not output to a object, your results will be lost. 
                    Continue? (Y or N):"))
    cleanup <- ifelse(ans=="Y", TRUE, FALSE)
  }
  if(saveRDS){
    if(is.null(file)){
      saveRDS(chain, file=paste(bayouFit$dir, outname, ".chain.rds",sep=""))
      cat(paste("file saved to", paste(bayouFit$dir,"/",outname,".chain.rds\n",sep="")))
    } else {
      saveRDS(chain, file=file)
      cat(paste("file saved to", file))
    }
  }
  if(cleanup){
    if(bayouFit$tmpdir){
      unlink(dir,T,T)
      cat(paste("deleting temporary directory", dir))
    } else {
      file.remove(paste(dir, outname, ".loc", sep=""))
      file.remove(paste(dir, outname, ".t2", sep=""))
      file.remove(paste(dir, outname, ".sb", sep=""))
      file.remove(paste(dir, outname, ".pars", sep=""))
      file.remove(paste(dir, outname, ".rjpars", sep=""))
    }
    }
  return(chain)
}

#' Calculate Gelman's R statistic
#' 
#' @param parameter The name or number of the parameter to calculate the statistic on
#' @param chain1 The first bayouMCMC chain
#' @param chain2 The second bayouMCMC chain
#' @param freq The interval between which the diagnostic is calculated
#' @param start The first sample to calculate the diagnostic at
#' @param plot A logical indicating whether the results should be plotted
#' @param ... Optional arguments passed to \code{gelman.diag(...)} from the \code{coda} package
#' 
#' @export
gelman.R <- function(parameter,chain1,chain2,freq=20,start=1,
                     plot=TRUE, ...){
  R <- NULL
  R.UCI <- NULL
  int <- seq(start,length(chain1[[parameter]]),freq)
  for(i in 1:length(int)){
    chain.list <- mcmc.list(mcmc(chain1[[parameter]][1:int[i]]),mcmc(chain2[[parameter]][1:int[i]]))
    GD <- gelman.diag(chain.list)
    R[i] <- GD$psrf[1]
    R.UCI[i] <- GD$psrf[2]
  }
  if(plot==TRUE){
    plot(chain1$gen[int],R,main=paste("Gelman's R:",parameter),xlab="Generation",ylab="R", ...)
    lines(chain1$gen[int],R,lwd=2)
    lines(chain1$gen[int],R.UCI,lty=2)
  }
  return(data.frame("R"=R,"UCI.95"=R.UCI))
}

# Function for calculation of the posterior quantiles. Only needed for simulation study, not generally called by the user.
.posterior.Q <- function(parameter,chain1,chain2,pars,burnin=0.3){
  postburn <- round(burnin*length(chain1$gen),0):length(chain1$gen)
  chain <- mcmc.list(mcmc(chain1[[parameter]][postburn]),mcmc(chain2[[parameter]][postburn]))
  posterior.q <- summary(chain,quantiles=seq(0,1,0.005))$quantiles
  q <- which(names(sort(c(pars[[parameter]],posterior.q)))=="")
  Q <- ((q-1)/2-0.25)/100#((q-1)+(simpar$pars$alpha-posterior.q[q-1])/(posterior.q[q+1]-posterior.q[q-1]))/100
  Q
}

#' Return a posterior of shift locations
#' 
#' @param chain A bayouMCMC chain
#' @param tree A tree of class 'phylo'
#' @param burnin A value giving the burnin proportion of the chain to be discarded
#' @param simpar An optional bayou formatted parameter list giving the true values (if data were simulated)
#' @param mag A logical indicating whether the average magnitude of the shifts should be returned
#' 
#' @return A data frame with rows corresponding to postordered branches. \code{pp} indicates the
#' posterior probability of the branch containing a shift. \code{magnitude of theta2} gives the average
#' value of the new optima after a shift. \code{naive SE of theta2} gives the standard error of the new optima
#' not accounting for autocorrelation in the MCMC and \code{rel location} gives the average relative location 
#' of the shift on the branch (between 0 and 1 for each branch). 
#' 
#' @export
Lposterior <- function(chain,tree,burnin=0, simpar=NULL,mag=TRUE){
  pb.start <- ifelse(burnin>0,round(length(chain$gen)*burnin,0),1)
  postburn <- pb.start:length(chain$gen)
  chain <- lapply(chain, function(x) x[postburn])
  ntips <- length(tree$tip.label)
  shifts <- t(sapply(chain$sb,function(x) as.numeric(1:nrow(tree$edge) %in% x)))
  theta <- sapply(1:length(chain$theta),function(x) chain$theta[[x]][chain$t2[[x]]])
  branch.shifts <- chain$sb
  theta.shifts <- tapply(unlist(theta),unlist(branch.shifts),mean)
  theta.locs <- tapply(unlist(chain$loc), unlist(branch.shifts), mean)
  thetaSE <- tapply(unlist(theta),unlist(branch.shifts),function(x) sd(x)/sqrt(length(x)))
  N.theta.shifts <- tapply(unlist(branch.shifts),unlist(branch.shifts),length)
  root.theta <- sapply(chain$theta,function(y) y[1])
  OS <- rep(NA,length(tree$edge[,1]))
  OS[as.numeric(names(theta.shifts))] <- theta.shifts
  SE <- rep(NA,length(tree$edge[,1]))
  SE[as.numeric(names(thetaSE))] <- thetaSE
  locs <- rep(NA,length(tree$edge[,1]))
  locs[as.numeric(names(theta.locs))] <- theta.locs
  shifts.tot <- apply(shifts,2,sum)
  shifts.prop <- shifts.tot/length(chain$gen)
  all.branches <- rep(0,nrow(tree$edge))
  Lpost <- data.frame("pp"=shifts.prop,"magnitude of theta2"=OS, "naive SE of theta2"=SE,"rel location"=locs/tree$edge.length)
  return(Lpost)
}

#' Discards burnin
#' 
#' @export
.discard.burnin <- function(chain,burnin.prop=0.3){
  lapply(chain,function(x) x[(burnin.prop*length(x)):length(x)])
}

#' Tuning function, not currently used.
.tune.D <- function(D,accept,accept.type){
  tuning.samp <- (length(accept)/2):length(accept)
  acc <- tapply(accept[tuning.samp],accept.type[tuning.samp],mean)
  acc.length <- tapply(accept[tuning.samp],accept.type[tuning.samp],length)
  acc.tune <- acc/0.25
  acc.tune[acc.tune<0.5] <- 0.5
  acc.tune[acc.tune>2] <- 2
  D$ak <- acc.tune['alpha']*D$ak
  D$sk <- acc.tune['sig2']*D$sk
  D$tk <- acc.tune['theta']*D$tk
  D$bk <- D$tk*2
  D <- lapply(D,function(x){ names(x) <- NULL; x})
  return(list("D"=D,"acc.tune"=acc.tune))
}

#' Utility function for retrieving parameters from an MCMC chain
#' 
#' @param i An integer giving the sample to retrieve
#' @param chain A bayouMCMC chain
#' @param model The parameterization used, either "OU", "QG" or "OUrepar"
#' 
#' @return A bayou formatted parameter list
#' 
#' @examples
#' \dontrun{
#' tree <- sim.bdtree(n=30)
#' tree$edge.length <- tree$edge.length/max(branching.times(tree))
#' prior <- make.prior(tree, dists=list(dk="cdpois", dsig2="dnorm", 
#'              dtheta="dnorm"), 
#'                param=list(dk=list(lambda=15, kmax=32), 
#'                  dsig2=list(mean=1, sd=0.01), 
#'                    dtheta=list(mean=0, sd=3)), 
#'                      plot.prior=FALSE)
#' pars <- priorSim(prior, tree, plot=FALSE, nsim=1)$pars[[1]]
#' dat <- dataSim(pars, model="OU", phenogram=FALSE, tree)$dat
#' fit <- bayou.mcmc(tree, dat, model="OU", prior=prior, 
#'              new.dir=TRUE, ngen=5000, plot.freq=NULL)
#' chain <- load.bayou(fit, save.Rdata=TRUE, cleanup=TRUE)
#' plotBayoupars(pull.pars(300, chain), tree)
#' }
#' @export
pull.pars <- function(i,chain,model="OU"){
  if(is.character(model)){
    model.pars <- switch(model, "OU"=model.OU, "QG"=model.QG, "OUrepar"=model.OUrepar)#, "bd"=model.bd)
  } else {
    model.pars <- model
    model <- "Custom"
  }
  parorder <- c(model.pars$parorder, model.pars$shiftpars)
  pars <- lapply(parorder,function(x) chain[[x]][[i]])
  names(pars) <- parorder
  return(pars)
}


#' Combine mcmc chains
#' 
#' @param chain.list The first chain to be combined
#' @param thin A number or vector specifying the thinning interval to be used. If a single value,
#' then the same proportion will be applied to all chains.
#' @param burnin.prop A number or vector giving the proportion of burnin from each chain to be 
#' discarded. If a single value, then the same proportion will be applied to all chains.
#' 
#' @return A combined bayouMCMC chain
#' 
#' @export
combine.chains <- function(chain.list, thin=1, burnin.prop=0){
  nns <- lapply(chain.list, function(x) names(x))
  if(length(burnin.prop) == 1){
    burnins <- rep(burnin.prop, length(chain.list))
  } else burnins <- burnin.prop
  if(length(thin) == 1){
    thins <- rep(thin, length(chain.list))
  }
  Ls <- sapply(chain.list, function(x) length(x$gen))
  if(!all(sapply(nns, function(x) setequal(nns[[1]], x)))){
    stop ("Not all chains have the same named elements and cannot be combined")
  } else {
    nn <- nns[[1]]
  }
  for(i in 1:length(chain.list)) chain.list[[i]]$gen <- chain.list[[i]]$gen + 0.1*i
  postburns <- lapply(1:length(chain.list), function(x) seq(max(c(floor(burnins[x]*Ls[x]),1)), Ls[x], thins[x]))
  chains <- setNames(vector("list", length(nns[[1]])), nns[[1]])
  attributes(chains) <- attributes(chain.list[[1]])
  for(i in 1:length(nn)){
    chains[[nn[i]]] <- do.call(c, lapply(1:length(chain.list), function(x) chain.list[[x]][[nn[i]]][postburns[[x]]]))
  }
  attributes(chains)$burnin <- 0
  return(chains)
}


#' S3 method for printing bayouMCMC objects
#' 
#' @param x A mcmc chain of class 'bayouMCMC' produced by the function bayou.mcmc and loaded into the environment using load.bayou
#' @param ... Additional arguments
#' 
#' @export
#' @method print bayouMCMC
print.bayouMCMC <- function(x, ...){
  cat("bayouMCMC object \n")
  nn <- names(x)
  if("model.pars" %in% names(attributes(x))){
    model.pars <- attributes(x)$model.pars
    cat("shift-specific/reversible-jump parameters: ", model.pars$rjpars, "\n", sep="")
    o <- match(c("gen", "lnL", "prior", model.pars$parorder, model.pars$shiftpars), names(x))
  } else {
    cat("No model specification found in attributes", "\n")
    o <- 1:length(x)
  }
  for(i in o){
    cat("$", nn[i], "     ", sep="")
    cat(class(x[[i]]), " with ", length(x[[i]]), " elements", "\n", sep="")
    if(class(x[[i]])=="numeric" & length(x[[i]]) > 0) cat(x[[i]][1:min(c(length(x[[i]]), 5))])
    if(class(x[[i]])=="list" & length(x[[i]]) > 0) print(x[[i]][1:min(c(length(x[[i]]), 2))])
    if(class(x[[i]])=="numeric" & length(x[[i]]) > 5) cat(" ...", "\n")
    if(class(x[[i]])=="list" & length(x[[i]]) > 2) cat(" ...", "\n")
    cat("\n")
  }
}

.buildControl <- function(pars, prior, move.weights=list("alpha"=4,"sig2"=2,"theta"=4, "slide"=2,"k"=10)){
  splitmergepars <- attributes(prior)$splitmergepars
  ct <- unlist(move.weights)
  total.weight <- sum(ct)
  ct <- ct/sum(ct)
  ct <- as.list(ct)
  if(move.weights$k > 0){
    bmax <- attributes(prior)$parameters$dsb$bmax
    nbranch <- 2*attributes(prior)$parameters$dsb$ntips-2
    prob <- attributes(prior)$parameters$dsb$prob
    if(length(prob)==1){
      prob <- rep(prob, nbranch)
      prob[bmax==0] <- 0
    }
    if(length(bmax)==1){
      bmax <- rep(bmax, nbranch)
      bmax[prob==0] <- 0
    }
    type <- max(bmax)
    if(type == Inf){
      maxK <- attributes(prior)$parameters$dk$kmax
      maxK <- ifelse(is.null(maxK), attributes(prior)$parameters$dsb$ntips*2, maxK)
      maxK <- ifelse(!is.finite(maxK), attributes(prior)$parameters$dsb$ntips*2, maxK)
      bdFx <- attributes(prior)$functions$dk
      bdk <- 1-sqrt(cumsum(c(0,bdFx(0:maxK,log=FALSE))))*0.9
    }
    if(type==1){
      maxK <- nbranch-sum(bmax==0)
      bdk <- (maxK - 0:maxK)/maxK
    }
    ct$bk <- bdk
    ct$dk <- (1-bdk)
    ct$sb <- list(bmax=bmax, prob=prob)
  } 
  if("k" %in% names(move.weights) & "slide" %in% names(move.weights)){
    if(move.weights$slide > 0 & move.weights$k ==0){
      bmax <- attributes(prior)$parameters$dsb$bmax
      prob <- attributes(prior)$parameters$dsb$prob
      ct$sb <- list(bmax=bmax, prob=prob)
      }
  }
  attributes(ct)$splitmergepars <- splitmergepars
  return(ct)
}

#bdFx <- function(ct,max,pars,...){
#  dk <- cumsum(c(0,dpois(0:max,pars$lambda*T)))
#  bk <- 0.9-dk+0.1
#  return(list(bk=bk,dk=dk))
#}

.updateControl <- function(ct, pars, fixed){
  if(pars$k==0){
    ctM <- ct
    R <- sum(unlist(ctM[names(ctM) %in% c("slide","pos")],F,F))
    ctM[names(ctM) == "slide"] <- 0
    nR <- !(names(ctM) %in% c(fixed, "bk","dk","slide", "sb"))
    ctM[nR] <-lapply(ct[names(ctM)[nR]],function(x) x+R/sum(nR))
    ct <- ctM
  }
  return(ct)
}


.store.bayou <- function(i, pars, ll, pr, store, samp, chunk, parorder, files){
  if(i%%samp==0){
    j <- (i/samp)%%chunk
    if(j!=0 & i>0){
      store$sb[[j]] <- pars$sb
      store$t2[[j]] <- pars$t2
      store$loc[[j]] <- pars$loc
      parline <- unlist(pars[parorder])
      store$out[[j]] <- c(i,ll,pr,parline)
    } else {
      #chunk.mapst1[chunk,] <<- maps$t1
      #chunk.mapst2[chunk,] <<- maps$t2
      #chunk.mapsr2[chunk,] <<- maps$r2
      store$sb[[chunk]] <- pars$sb
      store$t2[[chunk]] <- pars$t2
      store$loc[[chunk]] <- pars$loc
      parline <- unlist(pars[parorder])
      store$out[[chunk]] <- c(i,ll,pr,parline)
      #write.table(chunk.mapst1,file=mapst1,append=TRUE,col.names=FALSE,row.names=FALSE)
      #write.table(chunk.mapst2,file=mapst2,append=TRUE,col.names=FALSE,row.names=FALSE)
      #write.table(chunk.mapsr2,file=mapsr2,append=TRUE,col.names=FALSE,row.names=FALSE)
      lapply(store$out,function(x) cat(c(x,"\n"),file=files$pars.output,append=TRUE))
      lapply(store$sb,function(x) cat(c(x,"\n"),file=files$mapsb,append=TRUE))
      lapply(store$t2,function(x) cat(c(x,"\n"),file=files$mapst2,append=TRUE))
      lapply(store$loc,function(x) cat(c(x,"\n"),file=files$mapsloc,append=TRUE))
      #chunk.mapst1 <<- matrix(0,ncol=dim(oldmap)[1],nrow=chunk)
      #chunk.mapst2 <<- matrix(0,ncol=dim(oldmap)[1],nrow=chunk)
      #chunk.mapsr2 <<- matrix(0,ncol=dim(oldmap)[1],nrow=chunk)
      #out <<- list()
      store$sb <- list()
      store$t2 <- list()
      store$loc <- list()
      store$out <- list()
    }
  }
  return(store)
}

#' S3 method for printing bayouFit objects
#' 
#' @param x A 'bayouFit' object produced by \code{bayou.mcmc}
#' @param ... Additional parameters passed to \code{print}
#' 
#' @export
#' @method print bayouFit
print.bayouFit <- function(x, ...){
  cat("bayou modelfit\n")
  cat(paste(x$model, " parameterization\n\n",sep=""))
  cat("Results are stored in directory\n")
  out<-(paste(x$dir, x$outname,".*",sep=""))
  cat(out,"\n")
  cat(paste("To load results, use 'load.bayou(bayouFit)'\n\n",sep=""))
  cat(paste(length(x$accept), " generations were run with the following acceptance probabilities:\n"))
  accept.prob <- round(tapply(x$accept,x$accept.type,mean),2)
  prop.N <- tapply(x$accept.type,x$accept.type,length)
  print(accept.prob, ...)
  cat(" Total number of proposals of each type:\n")
  print(prop.N, ...)
}

#' Set the burnin proportion for bayouMCMC objects
#' 
#' @param chain A bayouMCMC chain or an ssMCMC chain
#' @param burnin The burnin proportion of samples to be discarded from downstream analyses.
#' 
#' @return A bayouMCMC chain or ssMCMC chain with burnin proportion stored in the attributes.
#' 
#' @export
set.burnin <- function(chain, burnin=0.3){
  cl <- class(chain)[1]
  attributes(chain)$burnin = burnin
  if(cl=="bayouMCMC") {
    class(chain) <- c("bayouMCMC", "list")
  } 
  if(cl=="ssMCMC"){
    class(chain) <- c("ssMCMC", "list")
  }
  return(chain)
}

#' S3 method for summarizing bayouMCMC objects
#' 
#' @param object A bayouMCMC object
#' @param ... Additional arguments passed to \code{print}
#' 
#' @return An invisible list with two elements: \code{statistics} which provides
#' summary statistics for a bayouMCMC chain, and \code{branch.posteriors} which summarizes
#' branch specific data from a bayouMCMC chain.
#' 
#' @export
#' @method summary bayouMCMC
summary.bayouMCMC <- function(object, ...){
  tree <- attributes(object)$tree
  model <- attributes(object)$model
  model.pars <- attributes(object)$model.pars
  if(is.null(attributes(object)$burnin)){
    start <- 1
  } else {
    start <- round(attributes(object)$burnin*length(object$gen),0)
  }
  cat("bayou MCMC chain:", max(object$gen), "generations\n")
  cat(length(object$gen), "samples, first", eval(start), "samples discarded as burnin\n")
  postburn <- start:length(object$gen)
  object <- lapply(object,function(x) x[postburn])
  parorder <- c("lnL", "prior", model.pars$parorder)
  outpars <- parorder[!(parorder %in% model.pars$rjpars)]
  summat <- matrix(unlist(object[outpars]),ncol=length(outpars))
  colnames(summat) <- outpars
  if(length(model.pars$rjpars) > 0){
    for(i in model.pars$rjpars){
      summat <- cbind(summat, sapply(object[[i]],function(x) x[1]))
      colnames(summat)[ncol(summat)] <- paste("root.",i,sep="")
    }
    sum.rjpars <- lapply(model.pars$rjpars, function(x) summary(coda::mcmc(unlist(object[[x]]))))
  } else {
    sum.rjpars <- NULL
  }
  #summat <- cbind(summat, "root"=sapply(object$theta,function(x) x[1]))
  sum.1vars <- summary(coda::mcmc(summat))
  HPDs <- apply(summat,2,function(x) HPDinterval(mcmc(x), 0.95))
  statistics <- rbind(cbind(sum.1vars$statistics, "Effective Size" = effectiveSize(summat), "HPD95Lower"=HPDs[1,], "HPD95Upper"=HPDs[2,]))
  if(length(model.pars$rjpars) > 0){
    for(i in 1:length(model.pars$rjpars)){
      statistics <- rbind(statistics,c(sum.rjpars[[i]]$statistics[1:2],rep(NA,5)))
      rownames(statistics)[nrow(statistics)] <- paste("all", model.pars$rjpars[i],sep=" ")
    }
  }
  cat("\n\nSummary statistics for parameters:\n")
  print(statistics, ...)
  Lpost <- Lposterior(object, tree)
  Lpost.sorted <- Lpost[order(Lpost[,1],decreasing=TRUE),]
  cat("\n\nBranches with posterior probabilities higher than 0.1:\n")
  print(Lpost.sorted[Lpost.sorted[,1]>0.1,], ...)
  out <- list(statistics=statistics, branch.posteriors=Lpost)
  invisible(out)
}

#' Stores a flat file
#' 

.store.bayou2 <- function(i, pars, outpars, rjpars, ll, pr, store, samp, chunk, parorder, files, ref=numeric(0)){
  if(i%%samp==0){
    j <- (i/samp)%%chunk
    if(j!=0 & i>0){
      store$sb[[j]] <- pars$sb
      store$t2[[j]] <- pars$t2
      store$loc[[j]] <- pars$loc
      parline <- unlist(pars[outpars])
      store$out[[j]] <- c("gen"=i, "lik"=ll, "prior"=pr, "ref"=ref, parline)
      store$rjpars[[j]] <- unlist(pars[rjpars])
    } else {
      store$sb[[chunk]] <- pars$sb
      store$t2[[chunk]] <- pars$t2
      store$loc[[chunk]] <- pars$loc
      parline <- unlist(pars[outpars])
      store$out[[chunk]] <- c("gen"=i, "lik"=ll, "prior"=pr, "ref"=ref, parline)
      store$rjpars[[chunk]] <- unlist(pars[rjpars])
      lapply(store$out,function(x) cat(c(x,"\n"), file=files$pars.output,append=TRUE))
      lapply(store$rjpars,function(x) cat(c(x,"\n"),file=files$rjpars,append=TRUE))
      lapply(store$sb,function(x) cat(c(x,"\n"),file=files$mapsb,append=TRUE))
      lapply(store$t2,function(x) cat(c(x,"\n"),file=files$mapst2,append=TRUE))
      lapply(store$loc,function(x) cat(c(x,"\n"),file=files$mapsloc,append=TRUE))
      store <- list()
    }
  }
  return(store)
}<|MERGE_RESOLUTION|>--- conflicted
+++ resolved
@@ -24,12 +24,7 @@
 #' plot(chain)
 #' }
 #' @export
-<<<<<<< HEAD
 load.bayou <- function(bayouFit, saveRDS=TRUE, file=NULL, cleanup=FALSE, ref=FALSE){
-=======
-load.bayou <- function(bayouFit, save.Rdata=TRUE, file=NULL, 
-                       cleanup=FALSE){#dir=NULL,outname="bayou",model="OU"){
->>>>>>> a4dd8646
   tree <- bayouFit$tree
   dat <- bayouFit$dat
   outname <- bayouFit$outname
