#' bayOU internal function. 
#' 
#' \code{.fix.root.bm} is an internal function and not generally called by the user
#' 
#' This is an internal function from geiger.
.fix.root.bm <- function (root, cache) {
  rtidx = cache$root
  cache$y["m", rtidx] = root
  attr(cache$y, "given")[rtidx] = as.integer(TRUE)
  cache
}
#geiger:::.fix.root.bm

#' bayOU internal function. 
#' 
#' \code{.ou.cache} is an internal function and not generally called by the user
#' 
#' This is an internal function that modifies the internal function \code{.ou.cache} in geiger for efficiency.
.ou.cache.fast <- function (cache) 
{
  ht = cache$ht
  N = cache$n.tip
  Tmax = ht$start[N + 1]
  mm = match(1:nrow(ht), cache$edge[, 2])
  ht$t1 = Tmax - ht$end[cache$edge[mm, 1]]
  ht$t2 = ht$start - ht$end + ht$t1
  z = function(alpha) {
    if (alpha < 0) 
      stop("'alpha' must be positive valued")
    if (alpha == 0){
      bl = ht$t2-ht$t1
    } else {
      bl = (1/(2 * alpha)) * exp(-2 * alpha * (Tmax - ht$t2)) * 
        -(expm1(-2 * alpha * ht$t2)) - (1/(2 * alpha)) * 
        exp(-2 * alpha * (Tmax - ht$t1)) * -(expm1(-2 * 
                                                      alpha * ht$t1))
    }
    cache$len = bl
    cache
  }
  attr(z, "argn") = "alpha"
  return(z)
}

#' bayOU internal function. 
#' 
#' \code{fastbm.lik} is an internal function and not generally called by the user
#' 
#' This is an internal function that modifies the internal function \code{bm.lik} in geiger for efficiency.
.fastbm.lik <- function (cache, dat,SE = NA, model = "OU", ...) {
  cache$dat <- dat
  cache$y[1,][1:cache$ntips] <- dat
  #cache = .prepare.bm.univariate(phy, dat, SE = SE, ...)
  cache$ordering = attributes(cache$phy)$order
  cache$N = cache$n.tip
  cache$n = cache$n.node
  cache$nn = (cache$root + 1):(cache$N + cache$n)
  cache$intorder = as.integer(cache$order[-length(cache$order)])
  cache$tiporder = as.integer(1:cache$N)
  cache$z = length(cache$len)
  FUN = switch(model, OU = .ou.cache.fast(cache))
  ll.bm.direct = function(cache, sigsq, q = NULL, drift = NULL, 
                          se = NULL) {
    n.cache = cache
    given = attr(n.cache$y, "given")
    if (is.null(q)) {
      llf = FUN()
    }
    else {
      llf = FUN(q)
    }
    ll = llf$len
    dd = 0
    if (!is.null(drift)) 
      dd = drift
    adjvar = as.integer(attr(n.cache$y, "adjse"))
    adjSE = any(adjvar == 1)
    .xxSE = function(cache) {
      vv = cache$y["s", ]^2
      ff = function(x) {
        if (any(ww <- adjvar == 1)) {
          vv[which(ww)] = x^2
          return(vv)
        }
        else {
          return(vv)
        }
      }
      return(ff)
    }
    modSE = .xxSE(n.cache)
    vv = as.numeric(modSE(se))
    datC = list(len = as.numeric(ll), intorder = as.integer(n.cache$intorder), 
                tiporder = as.integer(n.cache$tiporder), root = as.integer(n.cache$root), 
                y = as.numeric(n.cache$y["m", ]), var = as.numeric(vv), 
                n = as.integer(n.cache$z), given = as.integer(given), 
                descRight = as.integer(n.cache$children[, 1]), descLeft = as.integer(n.cache$children[, 
                                                                                                      2]), drift = as.numeric(dd))
    parsC = as.numeric(rep(sigsq, n.cache$z))
    out = .Call("bm_direct", dat = datC, pars = parsC, PACKAGE = "bayou")
    loglik <- sum(out$lq)
    if (is.na(loglik)) 
      loglik = -Inf
    attr(loglik, "ROOT.MAX") = out$initM[datC$root]
    class(loglik) = c("glnL", class(loglik))
    return(loglik)
  }
  class(ll.bm.direct) <- c("bm", "dtlik", "function")
  fx_exporter = function() {
    attb = c()
    if (!is.null(qq <- argn(FUN))) {
      adjQ = TRUE
      attb = c(attb, qq)
    }
    else {
      adjQ = FALSE
    }
    attb = c(attb, "sigsq")
    if (any(attr(cache$y, "adjse") == 1)) {
      attb = c(attb, "SE")
    }
    if (model == "drift") {
      attb = c(attb, "drift")
    }
    cache$attb = attb
    lik <- function(pars, ...) {
<<<<<<< HEAD
      recache = function(nodes = NULL, root = 6, 
                         cache) {
        r.cache = cache
        if (root == 6) {
          rtmx = TRUE
        }
        else if (root %in% c(3, 4)) { ## ROOT.OBS & ROOT.GIVEN from geiger.
=======
      recache = function(nodes = NULL, root = 6, #ROOT.MAX=6
                         cache) {
        r.cache = cache
        if (root == 6) { #ROOT.MAX=6
          rtmx = TRUE
        }
        else if (root %in% c(3,4)) {#ROOT.OBS=3; ROOT.GIVEN=4
>>>>>>> a4dd8646
          rtmx = FALSE
          r.cache$attb = c(cache$attb, "z0")
        }
        else {
          stop("unusable 'root' type specified")
        }
        r.cache$ROOT.MAX = rtmx
        if (!is.null(nodes)) {
          m = r.cache$y["m", ]
          s = r.cache$y["s", ]
          g = attr(r.cache$y, "given")
          nn = r.cache$nn
          r.cache$y = .cache.y.nodes(m, s, g, nn, r.cache$phy, 
                                     nodes = nodes)
        }
        r.cache
      }
      rcache = recache(..., cache = cache)
      attb = rcache$attb
      if (missing(pars)) 
        stop(paste("The following 'pars' are expected:\n\t", 
                   paste(attb, collapse = "\n\t", sep = ""), sep = ""))
      pars = .repars(pars, attb)
      names(pars) = attb
      if (adjQ) 
        q = pars[[qq]]
      else q = NULL
      sigsq = pars[["sigsq"]]
      if ("SE" %in% attb) 
        se = pars[["SE"]]
      else se = NULL
      if ("drift" %in% attb) 
        drift = -pars[["drift"]]
      else drift = 0
      if ("z0" %in% attb) 
        rcache = .fix.root.bm(pars[["z0"]], rcache)
      ll = ll.bm.direct(cache = rcache, sigsq = sigsq, 
                        q = q, drift = drift, se = se)
      return(ll)
    }
    attr(lik, "argn") = attb
    attr(lik, "cache") <- cache
    class(lik) = c("bm", "function")
    lik
  }
  likfx = fx_exporter()
  return(likfx)
}

#' Function for calculating likelihood of an OU model in bayou using pruning algorithm 
#' or matrix inversion
#' 
#' @param pars A list of parameters to calculate the likelihood
#' @param tree A phylogenetic tree of class 'phylo'
#' @param X A named vector giving the tip data
#' @param SE A named vector or single number giving the standard errors of the data
#' @param model Parameterization of the OU model. Either "OU", "QG" or "OUrepar".
#' @param invert A logical indicating whether the likelihood should be solved by matrix 
#' inversion, rather than
#' the pruning algorithm. This is primarily present to test that calculation of the likelihood 
#' is correct. 
#' 
#' @details This function can be used for calculating single likelihoods using previously 
#' implemented methods. It is likely to become deprecated and replaced by \code{bayou.lik} 
#' in the future, which is based on \code{phylolm}'s threepoint algorithm, which works on 
#' non-ultrametric trees and is substantially faster.
#' 
#' @return A list returning the log likelihood ("loglik"), the weight matrix ("W"), the optima ("theta"),
#' the residuals ("resid") and the expected values ("Exp").
#' 
#' @export
OU.lik <- function(pars,tree,X,SE=0,model="OU", invert=FALSE){
  if(class(tree)=="phylo"){
    cache <- .prepare.ou.univariate(tree, X, SE=SE)
  } else {cache <- tree}
  dat <- cache$dat
  if(model=="QG"){
    pars$alpha <- QG.alpha(pars)
    pars$sig2 <- QG.sig2(pars)
  }
  if(model=="OUrepar"){
    repar <- OU.repar(pars)
    pars$alpha <- repar$alpha
    pars$sig2 <- repar$sig2
  }
  W <- .parmap.W(cache,pars)
  if(pars$ntheta>1){
    E.th <- W%*%pars$theta
  } else {E.th <- W*pars$theta}
  X.c<-dat-as.vector(E.th)
  if(invert){
    n <- cache$n
    V <- vcv(cache$phy)*pars$sig2
    ouV <- .ouMatrix(V, pars$alpha)
    diag(ouV) <- diag(ouV)+cache$SE^2
    detV <- determinant(ouV, logarithm=TRUE)
    loglik <- -0.5*(n*log(2*pi)+detV$modulus+t(X.c)%*%solve(ouV)%*%(X.c))[1,1]
    return(list(loglik=loglik,W=W,theta=pars$theta,resid=X.c,Exp=E.th))
  } else {
    lnL.fx<-.fastbm.lik(cache,X.c,SE=TRUE,model="OU")
  #lnL.fx<-bm.lik(cache$phy,X.c,SE=NA,model="OU")
<<<<<<< HEAD
    loglik <- lnL.fx(pars=c(pars$alpha,pars$sig2,0),root=4) #ROOT.GIVEN=4
=======
    loglik <- lnL.fx(pars=c(pars$alpha,pars$sig2,0),root=4)#ROOT.GIVEN=4
>>>>>>> a4dd8646
    return(list(loglik=loglik,W=W,theta=pars$theta,resid=X.c,Exp=E.th))
  }
}

.OU.lik <- function(pars,cache,X,SE=0,model="OU"){
  if(model=="QG"){
    pars$alpha <- QG.alpha(pars)
    pars$sig2 <- QG.sig2(pars)
  }
  if(model=="OUrepar"){
    repar <- OU.repar(pars)
    pars$alpha <- repar$alpha
    pars$sig2 <- repar$sig2
  }
  W <- .parmap.W(cache,pars)
  if(pars$ntheta>1){
    E.th=W%*%pars$theta
  } else {E.th=W*pars$theta}
  X.c<-X-as.vector(E.th)
  lnL.fx<-.fastbm.lik(cache,X.c,SE=TRUE,model="OU")
<<<<<<< HEAD
  loglik <- lnL.fx(pars=c(pars$alpha,pars$sig2,0),root=4)
=======
  loglik <- lnL.fx(pars=c(pars$alpha,pars$sig2,0),root=4)#ROOT.GIVEN=4
>>>>>>> a4dd8646
  list(loglik=loglik,W=W,theta=pars$theta,resid=X.c,Exp=E.th)
}


#' Function for calculating likelihood of an OU model in bayou using the threepoint algorithm
#' 
#' @param pars A list of parameters to calculate the likelihood
#' @param cache A bayou cache object generated using .prepare.ou.univariate
#' @param X A named vector giving the tip data
#' @param model Parameterization of the OU model. Either "OU", "QG" or "OUrepar".
#' 
#' @details This function implements the algorithm of Ho and Ane (2014) implemented
#'  in the package \code{phylolm} for the \code{OUfixedRoot} model. It is faster 
#'  than the equivalent pruning algorithm in geiger, and can be used on non-
#'  ultrametric trees (unlike OU.lik, which is based on the pruning algorithm in
#'  geiger). 
#' @export
bayou.lik <- function(pars, cache, X, model="OU"){
  if(model=="QG"){
    pars$alpha <- QG.alpha(pars)
    pars$sig2 <- QG.sig2(pars)
  }
  if(model=="OUrepar"){
    repar <- OU.repar(pars)
    pars$alpha <- repar$alpha
    pars$sig2 <- repar$sig2
  }
  n <- cache$n
  if(model=="ffancova"){
    X <- cache$dat
    X = X - apply(cache$pred, 1, function(x) sum(pars$beta1*x))
    cache$dat <- X
  }
  #W <- C_weightmatrix(cache,pars)$W
  #if(pars$ntheta>1){
  #  E.th=W%*%pars$theta
  #} else {E.th=W*pars$theta}
  #X.c<-X-as.vector(E.th)
  X.c <- C_weightmatrix(cache, pars)$resid
  #tree.trans = .transf.branch.lengths(cache, model, pars$alpha)
  transf.phy <- C_transf_branch_lengths(cache, 1, X.c, pars$alpha)
  transf.phy$edge.length[cache$externalEdge] <- transf.phy$edge[cache$externalEdge] + cache$SE[cache$phy$edge[cache$externalEdge, 2]]^2*(2*pars$alpha)/pars$sig2
  #transf.phy$diagMatrix <- transf.phy$diagMatrix
  #P <- cbind(y)
  #comp4 <- .three.point.compute2(transf.phy, cache, P, Q=NULL)
  #comp3 <- three.point.compute(transf.phy$tree,P,Q=NULL,transf.phy$diagMatrix)
  #comp2 <- .three.point.compute(transf.phy, cache, P, Q=NULL)
  comp <- C_threepoint(list(n=n, N=cache$N, anc=cache$phy$edge[, 1], des=cache$phy$edge[, 2], diagMatrix=transf.phy$diagMatrix, P=X.c, root=transf.phy$root.edge, len=transf.phy$edge.length))
  #t(y) %*% inv.ouV %*% (y)*1/pars$sig2
  if(pars$alpha==0){
    inv.yVy <- comp$PP
    detV <- comp$logd
  } else {
    inv.yVy <- comp$PP*(2*pars$alpha)/(pars$sig2)
    detV <- comp$logd+n*log(pars$sig2/(2*pars$alpha))
  }
  #log(det(souV))  
  llh <- -0.5*(n*log(2*pi)+detV+inv.yVy)
  #return(list(loglik=llh, W=W,theta=pars$theta,resid=X.c,Exp=E.th, comp=comp, transf.phy=transf.phy))
  return(list(loglik=llh, theta=pars$theta,resid=X.c, comp=comp, transf.phy=transf.phy))
}

.pruningwise.branching.times <- function(phy, n, des, anc) {     
  xx <- numeric(phy$Nnode)
  interns <- which(phy$edge[, 2] > n)
  for (j in length(interns):1) {
    i = interns[j]
    xx[des[i] - n] <- xx[anc[i] - n] + phy$edge.length[i]
  }
  depth <- xx[phy$edge[1, 1] - n] + phy$edge.length[1]
  xx <- depth - xx
  names(xx) <- if (is.null(phy$node.label)) (n + 1):(n + phy$Nnode) else phy$node.label
  return(xx)
}

.pruningwise.distFromRoot <- function(phy, n, N) {   
  xx <- numeric(phy$Nnode+n)
  for (i in N:1) xx[phy$edge[i, 2]] <- xx[phy$edge[i, 1]] + phy$edge.length[i]
  names(xx) <- if (is.null(phy$node.label)) 1:(n + phy$Nnode) else phy$node.label
  return(xx)
}

#bdSplit.lik <- function(pars, cache, X=NULL, model="bd"){
#  splitBranch <- pars$sb
#  splitNode <- cache$edge[splitBranch,2]
#  r <- exp(pars$r)
#  eps <- exp(pars$eps)
#  r2 <- c(0, pars$t2-1)
#  loglik <- getSplitLikelihood(cache$phy, splitNode, r, eps, r2)
#  return(list(loglik=loglik))
#}



#' Bayou Models
#' 
#' @description Default bayou models. New models may be specified by providing a set of moves, control weights,
#' tuning parameters, parameter names, RJ parameters and a likelihood function. 

model.OU <- list(moves = list(alpha=".multiplierProposal",sig2=".multiplierProposal",k=".splitmergePrior",theta=".adjustTheta",slide=".slide"),
                 control.weights = list("alpha"=4,"sig2"=2,"theta"=4,"slide"=2,"k"=10),
                 D = list(alpha=1, sig2= 1, k = 4,theta=2,slide=1),
                 parorder = c("alpha","sig2","k","ntheta","theta"),
                 fixedpars = c(),
                 rjpars = "theta",
                 shiftpars = c("sb", "loc", "t2"),
                 monitor.fn = function(i, lik, pr, pars, accept, accept.type, j){
                   names <- c("gen", "lnL", "prior", "alpha", "sig2","rtheta", "k")
                   format <- c("%-8i",rep("%-8.2f", 5),"%-8i")
                   acceptratios <- tapply(accept, accept.type, mean)
                   names <- c(names, names(acceptratios))
                   if(j==0){
                     cat(sprintf("%-7.7s", names), "\n", sep=" ") 
                     
                   }
                   item <- c(i, lik, pr, pars$alpha, pars$sig2, pars$theta[1], pars$k)
                   cat(sapply(1:length(item), function(x) sprintf(format[x], item[x])), sprintf("%-8.2f", acceptratios),"\n", sep="")
                 },
                 lik.fn = bayou.lik)

model.QG <- list(moves = list(h2=".multiplierProposal",P=".multiplierProposal",w2=".multiplierProposal",Ne=".multiplierProposal",k=".splitmergePrior",theta=".adjustTheta",slide=".slide"),
                 control.weights = list("h2"=5,"P"=2,"w2"=5,"Ne"=5,"theta"=5,"slide"=3,"k"=20),
                 D = list(h2=1, P=1, w2=1, Ne=1, k = 4, theta=2, slide=1),
                 parorder = c("h2","P","w2","Ne","k","ntheta","theta"),
                 fixedpars = c(),
                 rjpars = "theta",
                 shiftpars = c("sb", "loc", "t2"),
                 monitor.fn = function(i, lik, pr, pars, accept, accept.type, j){
                   names <- c("gen", "lnL", "prior", "h2", "P", "w2", "Ne","rtheta", "k")
                   format <- c("%-8i",rep("%-8.2f", 7),"%-8i")
                   acceptratios <- tapply(accept, accept.type, mean)
                   names <- c(names, names(acceptratios))
                   if(j==0){
                     cat(sprintf("%-7.7s", names), "\n", sep=" ") 
                     
                   }
                   item <- c(i, lik, pr, pars$h2, pars$P, pars$w2, pars$Ne, pars$theta[1], pars$k)
                   cat(sapply(1:length(item), function(x) sprintf(format[x], item[x])), sprintf("%-8.2f", acceptratios),"\n", sep="")
                 },
                 lik.fn = bayou.lik)

model.OUrepar <- list(moves = list(halflife=".multiplierProposal",Vy=".multiplierProposal",k=".splitmergePrior",theta=".adjustTheta",slide=".slide"),
                      control.weights = list(halflife=5,"Vy"=3,theta=5,slide=3,k=20),
                      D = list(halflife=1, Vy=1, k=4, theta=2, slide=1),
                      parorder = c("halflife","Vy","k","ntheta","theta"),
                      fixedpars = c(),
                      rjpars = "theta",
                      shiftpars = c("sb", "loc", "t2"),
                      monitor.fn = function(i, lik, pr, pars, accept, accept.type, j){
                        names <- c("gen", "lnL", "prior", "halflife", "Vy","rtheta", "k")
                        format <- c("%-8i",rep("%-8.2f", 5),"%-8i")
                        acceptratios <- tapply(accept, accept.type, mean)
                        names <- c(names, names(acceptratios))
                        if(j==0){
                          cat(sprintf("%-7.7s", names), "\n", sep=" ") 
                          
                        }
                        item <- c(i, lik, pr, pars$halflife, pars$Vy, pars$theta[1], pars$k)
                        cat(sapply(1:length(item), function(x) sprintf(format[x], item[x])), sprintf("%-8.2f", acceptratios),"\n", sep="")
                        },
                      lik.fn = bayou.lik)

#model.bd <- list(moves = list(r=".vectorMultiplier", eps=".vectorMultiplier", k=".splitmergebd"),
#                 control.weights = list("r"=2, "eps"=1, "k"=5, slide=0),
#                 D = list(r=1, eps=1, k=4),
#                 parorder = c("r", "eps", "k", "ntheta"),
#                 rjpars = c("r", "eps"),
#                 shiftpars = c("sb", "loc", "t2"),
#                 monitor.fn = function(i, lik, pr, pars){
#                   names <- c("gen", "lnL", "prior", "r", "eps", "k")
#                   string <- "%-8i%-8.2f%-8.2f%-8.2f%-8.2f%-8i"
#                   acceptratios <- tapply(accept, accept.type, mean)
##                   names <- c(names, names(acceptratios))
#                   if(i %% 100*ticker.freq == 0 | i == 1){
#                     cat(sprintf("%-7s", names))                     
#                   }
#                    cat(sprintf(string, i, lnL, pr, pars$r, pars$eps, pars$k), sprintf("%-8.2f", acceptratios), sep="")
##                 },
#                 lik.fn = bdSplit.lik)
<|MERGE_RESOLUTION|>--- conflicted
+++ resolved
@@ -124,7 +124,6 @@
     }
     cache$attb = attb
     lik <- function(pars, ...) {
-<<<<<<< HEAD
       recache = function(nodes = NULL, root = 6, 
                          cache) {
         r.cache = cache
@@ -132,15 +131,6 @@
           rtmx = TRUE
         }
         else if (root %in% c(3, 4)) { ## ROOT.OBS & ROOT.GIVEN from geiger.
-=======
-      recache = function(nodes = NULL, root = 6, #ROOT.MAX=6
-                         cache) {
-        r.cache = cache
-        if (root == 6) { #ROOT.MAX=6
-          rtmx = TRUE
-        }
-        else if (root %in% c(3,4)) {#ROOT.OBS=3; ROOT.GIVEN=4
->>>>>>> a4dd8646
           rtmx = FALSE
           r.cache$attb = c(cache$attb, "z0")
         }
@@ -242,11 +232,7 @@
   } else {
     lnL.fx<-.fastbm.lik(cache,X.c,SE=TRUE,model="OU")
   #lnL.fx<-bm.lik(cache$phy,X.c,SE=NA,model="OU")
-<<<<<<< HEAD
     loglik <- lnL.fx(pars=c(pars$alpha,pars$sig2,0),root=4) #ROOT.GIVEN=4
-=======
-    loglik <- lnL.fx(pars=c(pars$alpha,pars$sig2,0),root=4)#ROOT.GIVEN=4
->>>>>>> a4dd8646
     return(list(loglik=loglik,W=W,theta=pars$theta,resid=X.c,Exp=E.th))
   }
 }
@@ -267,11 +253,7 @@
   } else {E.th=W*pars$theta}
   X.c<-X-as.vector(E.th)
   lnL.fx<-.fastbm.lik(cache,X.c,SE=TRUE,model="OU")
-<<<<<<< HEAD
   loglik <- lnL.fx(pars=c(pars$alpha,pars$sig2,0),root=4)
-=======
-  loglik <- lnL.fx(pars=c(pars$alpha,pars$sig2,0),root=4)#ROOT.GIVEN=4
->>>>>>> a4dd8646
   list(loglik=loglik,W=W,theta=pars$theta,resid=X.c,Exp=E.th)
 }
 
