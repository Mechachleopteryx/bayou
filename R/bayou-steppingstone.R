--- conflicted
+++ resolved
@@ -347,7 +347,6 @@
 #' a list of the mcmc chains used for importance sampling to estimating the marginal likelihood at each step \code{chains}, and mcmc fit data from each of the runs \code{fits}.
 #' Note that this object may become quite large if a number of chains are run for many generations. To reduce the number of samples taken, increase the parameter \code{samp} (default = 10)
 #' which sets the frequency at which samples are saved in the mcmc chain. 
-<<<<<<< HEAD
 steppingstone <- function(Bk, chain, tree, dat, SE=0, prior, startpar=NULL, burnin=0.3, ngen=10000, 
                           powerposteriorFn=NULL, parallel=FALSE, ...){
     model <- attributes(prior)$model
@@ -356,12 +355,6 @@
       #require(doMC)
       #registerDoMC(cores=cores)
     }
-=======
-steppingstone <- function(Bk, chain, tree, dat, SE=0, prior, startpar=NULL, 
-                          burnin=0.3, ngen=10000, powerposteriorFn=NULL, 
-                          parallel=FALSE, ...){
-    model <- attributes(prior)$model
->>>>>>> a4dd8646
     if(is.null(powerposteriorFn)){
       cat("Making power posterior function from provided mcmc chain...\n")
       ref <- suppressWarnings(make.refFn(chain, prior, plot=TRUE))
