#' bayou-package
#' 
#' @name bayou-package
#' @aliases bayou-package bayou
<<<<<<< HEAD
#' @title Bayesian Fitting of Ornstein-Uhlenbeck Models to Phylogenies
#' @description A package for inferring adaptive evolution to phylogenetic 
#' comparative data using Bayesian reversible-jump estimation of 
#' multi-optima Ornstein-Uhlenbeck models.
#' @author Josef C Uyeda
#' @useDynLib bayou
#' @import ape geiger phytools coda Rcpp MASS mnormt fitdistrplus denstrip grDevices graphics stats assertthat foreach
#' @importFrom utils globalVariables read.table tail
=======
#' @description A package for inferring adaptive evolution to phylogenetic 
#' comparative data using Bayesian reversible-jump
#' estimation of multi-optima Ornstein-Uhlenbeck models.
#' @author Josef C Uyeda
#' @useDynLib bayou
#' @import ape geiger phytools coda Rcpp MASS mnormt fitdistrplus denstrip foreach
>>>>>>> a4dd8646
NULL
# @importFrom denstrip densregion 
# @importFrom MASS mvrnorm
# @importFrom mnormt dmnorm
# @importFrom fitdistrplus fitdist
# @importFrom grDevices as.raster col2rgb heat.colors rainbow rgb
# @importFrom graphics abline curve lines locator mtext par plot plot.new points rasterImage rect text
# @importFrom stats density dmultinom dnorm dpois median model.frame model.matrix na.pass optim quantile reorder rnorm rpois runif sd setNames terms

# @importFrom assertthat validate_that<|MERGE_RESOLUTION|>--- conflicted
+++ resolved
@@ -2,7 +2,6 @@
 #' 
 #' @name bayou-package
 #' @aliases bayou-package bayou
-<<<<<<< HEAD
 #' @title Bayesian Fitting of Ornstein-Uhlenbeck Models to Phylogenies
 #' @description A package for inferring adaptive evolution to phylogenetic 
 #' comparative data using Bayesian reversible-jump estimation of 
@@ -11,14 +10,6 @@
 #' @useDynLib bayou
 #' @import ape geiger phytools coda Rcpp MASS mnormt fitdistrplus denstrip grDevices graphics stats assertthat foreach
 #' @importFrom utils globalVariables read.table tail
-=======
-#' @description A package for inferring adaptive evolution to phylogenetic 
-#' comparative data using Bayesian reversible-jump
-#' estimation of multi-optima Ornstein-Uhlenbeck models.
-#' @author Josef C Uyeda
-#' @useDynLib bayou
-#' @import ape geiger phytools coda Rcpp MASS mnormt fitdistrplus denstrip foreach
->>>>>>> a4dd8646
 NULL
 # @importFrom denstrip densregion 
 # @importFrom MASS mvrnorm
