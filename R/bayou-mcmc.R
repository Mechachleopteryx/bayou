#SE=0; ngen=1000; samp=10; chunk=100; control=NULL; tuning=NULL; new.dir=TRUE; plot.freq=NULL; outname="bayou"; ticker.freq=1000; tuning.int=NULL; moves=NULL; control.weights=NULL; lik.fn=NULL; plot.fn=NULL
#model <- model.Impute; plot.fn <- NULL
#startpar=list(alpha=0.1, sig2=3, beta1=1, k=1, ntheta=2, theta=c(4,4), sb=200, loc=0, t2=2)
#' Bayesian sampling of multi-optima OU models 
#' 
#' @description Runs a reversible-jump Markov chain Monte Carlo on continuous phenotypic data on a phylogeny, 
#' sampling possible shift locations and shift magnitudes, and shift numbers.
#' 
#' @param tree a phylogenetic tree of class 'phylo'
#' @param dat a named vector of continuous trait values matching the tips in tree
#' @param SE The standard error of the data. Either a single value applied to all 
#' the data, or a vector of length(dat).
#' @param model The parameterization of the OU model used. Either "OU" for standard parameterization with 
#' alpha and sigma^2; "OUrepar" for phylogenetic half-life and stationary variance (Vy), or "QG" for the 
#' Lande model, with parameters h^2 (heritability), P (phenotypic variance), omega^2 (width of adaptive 
#' landscape), and Ne (effective population size)
#' @param prior A prior function of class 'priorFn' that gives the prior distribution of all parameters
#' @param ngen The number of generations to run the Markov Chain
#' @param samp The frequency at which Markov samples are retained
#' @param chunk The number of samples retained in memory before being written to a file
#' @param control A list providing a control object governing how often and which proposals are used
#' @param tuning A named vector that governs how liberal or conservative proposals are that equals the 
#' number of proposal mechanisms.
#' @param new.dir If TRUE, then results are stored in a new temporary directory. If FALSE, results are 
#' written to the current working directory. If a character string,
#' then results are written to that working directory. 
#' @param plot.freq How often plots should be made during the mcmc. If NULL, then plots are not produced
#' @param outname The prefix given to files created by the mcmc
#' @param plot.fn Function used in plotting, defaults to phytools::phenogram
#' @param ticker.freq How often a summary log should be printed to the screen
#' @param tuning.int How often the tuning parameters should be adjusted as a fraction of the total 
#' number of generations (currently ignored)
#' @param startpar A list with the starting parameters for the mcmc. If NULL, starting parameters are 
#' simulated from the prior distribution
#' @param moves A named list providing the proposal functions to be used in the mcmc. Names correspond to 
#' the parameters to be modified in the parameter list. See 'details' for default values.
#' @param control.weights A named vector providing the relative frequency each proposal mechanism is to 
#' be used during the mcmc
#' @param lik.fn Likelihood function to be evaluated. Defaults to \code{bayou.lik}.
#' 
#' @useDynLib bayou
#' @export
#' @details 
#' By default, the alpha, sig2 (and various reparameterizations of these parameters) are adjusted with 
#' multiplier proposals, theta are adjusted with sliding window proposals,
#' and the number of shifts is adjusted by splitting and merging, as well as sliding the shifts both 
#' within and between branches. Allowed shift locations are specified by the 
#' prior function (see make.prior()). 

<<<<<<< HEAD
#model="bd"; tree <- phy; SE=0; ngen=1000; samp=10; chunk=100; control=NULL;tuning=NULL; new.dir=TRUE;plot.freq=100; outname="bayou";ticker.freq=1000; tuning.int=c(0.1,0.2,0.3); startpar=pars; moves=NULL; control.weights=NULL; lik.fn <- bdSplit.lik; plot.fn <- plotSimmap

bayou.mcmc <- function(tree, dat, SE=0, model="OU", prior, ngen=10000, samp=10, chunk=100, 
                       control=NULL, tuning=NULL, new.dir=FALSE, plot.freq=500, outname="bayou", 
                       plot.fn=phenogram, ticker.freq=1000, tuning.int=c(0.1,0.2,0.3), startpar=NULL, 
                       moves=NULL, control.weights=NULL, lik.fn=NULL){
=======
bayou.mcmc <- function(tree, dat, SE=0, model="OU", prior, ngen=10000, samp=10, chunk=100, control=NULL, tuning=NULL, new.dir=FALSE, plot.freq=500, outname="bayou", ticker.freq=1000, tuning.int=c(0.1,0.2,0.3), 
                       startpar=NULL, moves=NULL, control.weights=NULL, lik.fn=NULL){
>>>>>>> a4dd8646
  fixed <- gsub('^[a-zA-Z]',"",names(attributes(prior)$distributions)[which(attributes(prior)$distributions=="fixed")])
  if("loc" %in% fixed){
    fixed <- c(fixed,"slide")
  }
  if(is.null(moves)){
    moves <- switch(model,"QG"=list(h2=".multiplierProposal",P=".multiplierProposal",w2=".multiplierProposal",Ne=".multiplierProposal",k=".splitmerge",theta=".adjustTheta",slide=".slide"),
                          "OU"=list(alpha=".multiplierProposal",sig2=".multiplierProposal",k=".splitmerge",theta=".adjustTheta",slide=".slide"),
                          "OUrepar"=list(halflife=".multiplierProposal",Vy=".multiplierProposal",k=".splitmerge",theta=".adjustTheta",slide=".slide"),
                          "bd"=list(r=".vectorMultiplier", eps=".vectorMultiplier", k=".splitmergebd")) #,"OUcpp"=list(alpha=".multiplierProposal",sig2=".multiplierProposal",sig2jump=".multiplierProposal",k=".splitmergeSimmap",theta=".adjustTheta",slide=".slideCPP"), "QGcpp"=list(h2=".multiplierProposal",P=".multiplierProposal",w2=".multiplierProposal",Ne=".multiplierProposal",sig2jump=".multiplierProposal",k=".splitmergeSimmap",theta=".adjustTheta",slide=".slideCPP"),"OUreparcpp"=list(halflife=".multiplierProposal",Vy=".multiplierProposal",sig2jump=".multiplierProposal",k=".splitmergeSimmap",theta=".adjustTheta",slide=".slideCPP"))
    moves <- moves[which(!(names(moves) %in% fixed))]
  }
  
  cache <- .prepare.ou.univariate(tree,dat, SE=SE)
  dat <- cache$dat
  if(is.null(startpar)){
    if(any(fixed %in% c("h2", "P", "w2", "Ne", "halflife", "Vy"))){
      stop(paste("Parameters '", paste(fixed[fixed %in% c("h2", "P", "w2", "Ne", "halflife", "Vy")], collapse=" "), "' are set to be fixed but no starting values are supplied. 
                   Please specify starting parameter values",sep=""))
    }
    startpar <- priorSim(prior,cache$phy,model,nsim=1,plot=FALSE, exclude.branches=NULL)$pars[[1]]
    if(length(fixed)>0){
      assumed <- sapply(fixed, function(x) switch(x, "slide"="", "sb"="sb=numeric(0)", "k"= "k=0", "alpha"="alpha=0", "sig2"="sig2=0", "loc"="0.5*edge.length"))
      print(paste("Warning: Fixed parameters '", paste(fixed,collapse=", "), "' not specified, assuming values: ", paste(assumed,collapse=", "),sep="" ))
    }
  } 
  if(length(fixed)==0 & is.null(control.weights)){
      control.weights <- switch(model,"OU"=list("alpha"=4,"sig2"=2,"theta"=4,"slide"=2,"k"=10),"QG"=list("h2"=5,"P"=2,"w2"=5,"Ne"=5,"theta"=5,"slide"=3,"k"=20),"OUrepar"=list("halflife"=5,"Vy"=3,"theta"=5,"slide"=3,"k"=20), "bd"=list("r"=2, "eps"=1, "k"=5, slide=0))
      ct <- .buildControl(startpar, prior, control.weights)
    } else {
      if(is.null(control.weights)){
        control.weights <- switch(model,"OU"=list("alpha"=4,"sig2"=2,"theta"=4,"slide"=2,"k"=10),"QG"=list("h2"=5,"P"=2,"w2"=5,"Ne"=5,"theta"=5,"slide"=3,"k"=20),"OUrepar"=list("halflife"=5,"Vy"=3,"theta"=5,"slide"=3,"k"=20), "bd"=list("r"=2, "eps"=1, "k"=5, slide=0))
        #"OUcpp"=list("alpha"=3,"sig2"=3,"sig2jump"=3,"theta"=3,"slide"=5,"k"=10),"QGcpp"=list("h2"=1,"P"=1,"w2"=2,"Ne"=2,"sig2jump"=3,"theta"=3,"slide"=5,"k"=10),"OUreparcpp"=list("halflife"=3,"Vy"=3,"sig2jump"=3,"theta"=3,"slide"=5,"k"=10)
        control.weights[fixed[fixed %in% names(control.weights)]] <- 0
      } else {control.weights <- control.weights}
      ct <- .buildControl(startpar, prior, move.weights=control.weights)
    }
  if(is.null(tuning)){
    D <- switch(model, "OU"=list(alpha=1, sig2= 1, k = 4,theta=2,slide=1), "QG"=list(h2=1, P=1, w2=1, Ne=1, k = 4, theta=2, slide=1), "OUrepar"=list(halflife=1, Vy=1, k=4, theta=2, slide=1), "bd"=list(r=1, eps=1, k=4))#,"OUcpp"=list(alpha=1, sig2= 1,sig2jump=2, k = 4,theta=2,slide=1),"QGcpp"=list(h2=1,P=1,w2=1,Ne=1,sig2jump=2,k=4,theta=2,slide=1),"OUreparcpp"=list(halflife=1,Vy=1,sig2jump=2,k=4,theta=2,slide=1))
  } else {D <- tuning}
  if(is.logical(new.dir)){
    if(new.dir){
      dir.name <- paste(sample(LETTERS,10),collapse="")
      dir <- paste(tempdir(),"/",dir.name,"/",sep="")
      dir.create(dir)
      } else {
      dir <- paste(getwd(),"/",sep="")
      dir.name <- sapply(strsplit(dir,'/'), function(x) x[length(x)])
    }
  } else {
    if(is.character(new.dir)){
      dir.name <- paste(sample(LETTERS,10),collapse="")
      dir <- paste(new.dir,"/",dir.name,"/",sep="")
      dir.create(dir)
    }
  } 
  
  
  #mapsb <<- file(paste(dir, outname,".sb",sep=""),open="w")
  #mapsloc <<- file(paste(dir, outname,".loc",sep=""),open="w")
  #mapst2 <<- file(paste(dir, outname,".t2",sep=""),open="w")
  #pars.output <<- file(paste(dir, outname,".pars",sep=""),open="w")
  files <- list(mapsb=file(paste(dir, outname,".sb",sep=""),open="a"), 
                mapsloc=file(paste(dir, outname,".loc",sep=""),open="a"),
                mapst2=file(paste(dir, outname,".t2",sep=""),open="a"),
                pars.output=file(paste(dir, outname,".pars",sep=""),open="a"))
  
  oldpar <- startpar
  store <- list("out"=list(), "sb"=list(), "loc"=list(), "t2"=list())

  if(is.null(lik.fn)) lik.fn <- bayou.lik #.OU.lik
  oll  <- lik.fn(oldpar, cache, dat, model=model)$loglik
  pr1 <- prior(oldpar,cache)
  parorder <- switch(model,"QG"=c("h2","P","w2","Ne","k","ntheta","theta"), "OU"=c("alpha","sig2","k","ntheta","theta"),"OUrepar"=c("halflife","Vy","k","ntheta","theta"),"OUcpp"=c("alpha","sig2","sig2jump","k","ntheta","theta"), "bd"=c("r", "eps", "k", "ntheta"))#,"QGcpp"=c("h2","P","w2","Ne","sig2jump","k","ntheta","theta"),"OUreparcpp"=c("halflife","Vy","sig2jump","k","ntheta","theta"))
  
  accept.type <- NULL
  accept <- NULL
  if(!is.null(plot.freq)){
    tr <- .toSimmap(.pars2map(oldpar, cache),cache)
    tcols <- makeTransparent(rainbow(oldpar$ntheta),alpha=200)
    names(tcols)<- 1:oldpar$ntheta
<<<<<<< HEAD
    plot.fn(tr,dat,colors=tcols,ftype="off")
    plot.dim <- list(par('usr')[1:2],par('usr')[3:4])
  }
  #tuning.int <- round(tuning.int*ngen,0)
  mcmc.loop <- function(){  
    for (i in 1:ngen){
      ct <- .updateControl(ct, oldpar, fixed)
      u <- runif(1)
      prop <- .proposalFn(u,ct,D,moves,cache,oldpar)
      new.pars <- prop$pars
      #new.cache <- prop$prop$cache
      accept.type <- c(accept.type,paste(prop$decision,prop$move,sep="."))
      pr2 <- prior(new.pars,cache)
      hr <- prop$hr
      new <- lik.fn(new.pars, cache, dat, model=model)
      nll <- new$loglik
      nll <- ifelse(is.na(nll), -Inf, nll)
      if (runif(1) < exp(nll-oll+pr2-pr1+hr)){
        oldpar <- new.pars
        pr1 <- pr2
        oll <- nll
        accept <- c(accept,1)
      } else {
        accept <- c(accept,0)
      }
      store <- .store.bayou(i, oldpar, oll, pr1, store, samp, chunk, parorder,files)
      if(!is.null(plot.freq)){
        if(i %% plot.freq==0){
          tr <- .toSimmap(.pars2map(oldpar, cache),cache)
          tcols <- makeTransparent(rainbow(oldpar$ntheta),alpha=200)
          names(tcols)<- 1:oldpar$ntheta
          plot(plot.dim[[1]],plot.dim[[2]],type="n",xlab="time",ylab="phenotype")
          mtext(paste("gens = ",i," lnL = ",round(oll,2)),3)
          #regime.plot probably doesn't work for simmaps
          #try(regime.plot(oldpar,tr$tree,tcols,type="density",model=model),silent=TRUE)
          plot.fn(tr,dat,colors=tcols,ftype="off",add=TRUE)
        }
      }
      #if(i %in% tuning.int){
      #   D <- tune.D(D,accept,accept.type)$D
      #}
      if(i%%ticker.freq==0){
        alpha <- switch(model,"QG"=QG.alpha(oldpar),"OU"=oldpar$alpha,"OUrepar"=OU.repar(oldpar)$alpha,"OUcpp"=oldpar$alpha,"QGcpp"=QG.alpha(oldpar),"OUrepar"=OU.repar(oldpar)$alpha, "bd"=oldpar$r)
        sig2 <- switch(model,"QG"=QG.sig2(oldpar),"OU"=oldpar$sig2,"OUrepar"=OU.repar(oldpar)$sig2,"OUcpp"=oldpar$sig2,"QGcpp"=QG.sig2(oldpar),"OUrepar"=OU.repar(oldpar)$sig2, "bd"=oldpar$eps)
        if(model=="bd"){
          tick <- c(i,oll,pr1,median(alpha),median(sig2),oldpar$k,tapply(accept,accept.type,mean))
          tick[-1] <- round(tick[-1],2)
          names(tick)[1:6] <- c('gen','lnL','prior','r','eps','K')
        } else {
          tick <- c(i,oll,pr1,log(2)/alpha,sig2/(2*alpha),oldpar$k,tapply(accept,accept.type,mean))
          tick[-1] <- round(tick[-1],2)
          names(tick)[1:6] <- c('gen','lnL','prior','half.life','Vy','K')
        }
        if(i==ticker.freq){
          cat(c(names(tick),'\n'),sep='\t\t\t')
        }
        cat(c(tick,'\n'),sep='\t\t\t')
=======
    phenogram(tr,dat,colors=tcols,ftype="off", spread.labels=FALSE)
    plot.dim <- list(par('usr')[1:2],par('usr')[3:4])
  }
  #tuning.int <- round(tuning.int*ngen,0)
  for (i in 1:ngen){
    ct <- .updateControl(ct, oldpar, fixed)
    u <- runif(1)
    prop <- .proposalFn(u,ct,D,moves,cache,oldpar)
    new.pars <- prop$pars
    #new.cache <- prop$prop$cache
    accept.type <- c(accept.type,paste(prop$decision,prop$move,sep="."))
    pr2 <- prior(new.pars,cache)
    hr <- prop$hr
    new <- lik.fn(new.pars, cache, dat, model=model)
    nll <- new$loglik
    ar <- exp(nll-oll+pr2-pr1+hr)
    if(is.na(ar)){
      ar <- -Inf
      #return(list(prop=prop, new.pars=new.pars, nll=nll, oll=oll, pr2=pr2, pr1=pr1, hr=hr, pars=oldpar))
    }
    if (runif(1) < ar){
      oldpar <- new.pars
      pr1 <- pr2
      oll <- nll
      accept <- c(accept,1)
    } else {
      accept <- c(accept,0)
    }
    store <- .store.bayou(i, oldpar, oll, pr1, store, samp, chunk, parorder,files)
    if(!is.null(plot.freq)){
      if(i %% plot.freq==0){
        tr <- .toSimmap(.pars2map(oldpar, cache),cache)
        tcols <- makeTransparent(rainbow(oldpar$ntheta),alpha=100)
        names(tcols)<- 1:oldpar$ntheta
        plot(plot.dim[[1]],plot.dim[[2]],type="n",xlab="time",ylab="phenotype")
        mtext(paste("gens = ",i," lnL = ",round(oll,2)),3)
        #regime.plot probably doesn't work for simmaps
        #try(regime.plot(oldpar,tr$tree,tcols,type="density",model=model),silent=TRUE)
        phenogram(tr,dat,colors=tcols,ftype="off",add=TRUE, spread.labels=FALSE)
      }
    }
    #if(i %in% tuning.int){
    #  D <- tune.D(D,accept,accept.type)$D
    #}
    if(i%%ticker.freq==0){
      alpha <- switch(model,"QG"=QG.alpha(oldpar),"OU"=oldpar$alpha,"OUrepar"=OU.repar(oldpar)$alpha,"OUcpp"=oldpar$alpha,"QGcpp"=QG.alpha(oldpar),"OUrepar"=OU.repar(oldpar)$alpha)
      sig2 <- switch(model,"QG"=QG.sig2(oldpar),"OU"=oldpar$sig2,"OUrepar"=OU.repar(oldpar)$sig2,"OUcpp"=oldpar$sig2,"QGcpp"=QG.sig2(oldpar),"OUrepar"=OU.repar(oldpar)$sig2)
      tick <- c(i,oll,pr1,log(2)/alpha,sig2/(2*alpha),oldpar$k,tapply(accept,accept.type,mean))
      tick[-1] <- round(tick[-1],2)
      names(tick)[1:6] <- c('gen','lnL','prior','half.life','Vy','K')
      if(i==ticker.freq){
        cat(c(names(tick),'\n'),sep='\t\t\t')
>>>>>>> a4dd8646
      }
    }
  }
  mcmc.loop()
  lapply(files, close)
  out <- list('model'=model, 'dir.name'=dir.name,'dir'=dir, 'outname'=outname, 'accept'=accept,'accept.type'=accept.type, 'tree'=tree, 'dat'=dat, 'tmpdir'=ifelse(new.dir==TRUE, TRUE, FALSE), 'startpar'=startpar)
  class(out) <- c("bayouFit", "list")
  return(out)
}

#' Revision of bayou.mcmc that only makes the mcmc loop function, rather than running it itself. 
#' 
#' @description Runs a reversible-jump Markov chain Monte Carlo on continuous phenotypic data 
#' on a phylogeny, sampling possible shift locations and 
#' shift magnitudes, and shift numbers.
#' 
#' @param tree a phylogenetic tree of class 'phylo'
#' @param dat a named vector of continuous trait values matching the tips in tree
#' @param pred A matrix or data frame with named columns with predictor data represented in the 
#' specified
#' formula
#' @param SE The standard error of the data. Either a single value applied to all the data, or a 
#' vector of length(dat).
#' @param model The parameterization of the OU model used. Either "OU" for standard parameterization 
#' with alpha and sigma^2; "OUrepar" for phylogenetic half-life and stationary variance (Vy), or 
#' "QG" for the Lande model, with parameters h^2 (heritability), P (phenotypic variance), omega^2 
#' (width of adaptive landscape), and Ne (effective population size) 
#' @param prior A prior function of class 'priorFn' that gives the prior distribution of all 
#' parameters
#' @param samp The frequency at which Markov samples are retained
#' @param chunk The number of samples retained in memory before being written to a file
#' @param control A list providing a control object governing how often and which proposals are used
#' @param tuning A named vector that governs how liberal or conservative proposals are that equals 
#' the number of proposal mechanisms.
#' @param new.dir If TRUE, then results are stored in a new temporary directory. If FALSE, results 
#' are written to the current working directory. If a character string,
#' then results are written to that working directory. 
#' @param plot.freq How often plots should be made during the mcmc. If NULL, then plots are not 
#' produced
#' @param outname The prefix given to files created by the mcmc
#' @param ticker.freq How often a summary log should be printed to the screen
#' @param plot.fn Function used in plotting, defaults to phytools::phenogram
#' @param tuning.int How often the tuning parameters should be adjusted as a fraction of the total 
#' number of generations (currently ignored)
#' @param startpar A list with the starting parameters for the mcmc. If NULL, starting parameters 
#' are simulated from the prior distribution
#' @param moves A named list providing the proposal functions to be used in the mcmc. Names correspond
#'  to the parameters to be modified in the parameter list. See 'details' for default values.
#' @param control.weights A named vector providing the relative frequency each proposal mechanism is 
#' to be used during the mcmc
#' @param lik.fn Likelihood function to be evaluated. Defaults to \code{bayou.lik}.
#' @param perform.checks A logical indicating whether to use bayou.checkModel to validate model inputs.
#' 
#' @useDynLib bayou
#' @export
#' @details 
#' By default, the alpha, sig2 (and various reparameterizations of these parameters) are adjusted 
#' with multiplier proposals, theta are adjusted with sliding window proposals,
#' and the number of shifts is adjusted by splitting and merging, as well as sliding the shifts 
#' both within and between branches. Allowed shift locations are specified by the 
#' prior function (see make.prior()). 

#model="bd"; tree <- phy; SE=0; ngen=1000; samp=10; chunk=100; control=NULL;tuning=NULL; new.dir=TRUE;plot.freq=100; outname="bayou";ticker.freq=1000; tuning.int=c(0.1,0.2,0.3); startpar=pars; moves=NULL; control.weights=NULL; lik.fn <- bdSplit.lik; plot.fn <- plotSimmap
bayou.makeMCMC <- function(tree, dat, pred=NULL, SE=0, model="OU", prior, samp=10, chunk=100, 
                           control=NULL, tuning=NULL, new.dir=TRUE, plot.freq=500, outname="bayou", 
                           plot.fn=phenogram, ticker.freq=1000, tuning.int=c(0.1,0.2,0.3), 
                           startpar=NULL, moves=NULL, control.weights=NULL, lik.fn=NULL, 
                           perform.checks=TRUE){
  
  if(is.character(model)){
    model.pars <- switch(model, "OU"=model.OU, "QG"=model.QG, "OUrepar"=model.OUrepar)
  } else {
    model.pars <- model
    model <- "Custom"
  }
  
  if(perform.checks == TRUE){
    if(model=="Custom") {
      checks <- bayou.checkModel(pars=startpar, tree=tree, dat=dat, pred=pred, SE=SE, prior=prior, model=model.pars, autofix=TRUE)
    } else {
      checks <- bayou.checkModel(pars=startpar, tree=tree, dat=dat, pred=pred, SE=SE, prior=prior, model=model, autofix=TRUE)
    }
    cache <- checks$autofixed$cache
    startpar <- checks$autofixed$pars
    tree <- checks$autofixed$cache$phy
    dat <- checks$autofixed$cache$dat
    pred <- checks$autofixed$pred
    model.pars <- checks$autofixed$model
    if(all(sapply(checks[-length(checks)], function(x) x)==TRUE)) cat("seems fine...\n")
  } else {
    cache <- .prepare.ou.univariate(tree, dat, SE=SE, pred=pred)
    dat <- cache$dat
    if(is.null(startpar)){
      startpar <- priorSim(prior, cache$phy, model, nsim=1, plot=FALSE, shiftpars=model.pars$rjpars, exclude.branches=NULL)$pars[[1]]
    } 
  }
  
  fixed <- gsub('^[a-zA-Z]',"",names(attributes(prior)$distributions)[which(attributes(prior)$distributions=="fixed")])
  if("loc" %in% fixed){
    fixed <- c(fixed,"slide")
  }
  
  if(is.null(moves)){
    moves <- model.pars$moves
    moves <- moves[which(!(names(moves) %in% fixed))]
  }
  
  pv <- model.pars$prevalues 
  parorder <- model.pars$parorder
  rjpars <- model.pars$rjpars
  outpars <- parorder[which(!(parorder %in% rjpars | parorder %in% model.pars$shiftpars))]
  
  if(length(fixed)==0 & is.null(control.weights)){
    control.weights <- model.pars$control.weights
    ct <- .buildControl(startpar, prior, control.weights)
  } else {
    if(is.null(control.weights)){
      control.weights <-model.pars$control.weights
      control.weights[fixed[fixed %in% names(control.weights)]] <- 0
    } else {control.weights <- control.weights}
    ct <- .buildControl(startpar, prior, move.weights=control.weights)
  }
  
  if(is.null(tuning)){
    D <- model.pars$D
  } else {D <- tuning}
  
  if(is.logical(new.dir)){
    if(new.dir){
      dir.name <- paste(sample(LETTERS,10),collapse="")
      dir <- paste(tempdir(),"/",dir.name,"/",sep="")
      dir.create(dir)
    } else {
      dir <- paste(getwd(),"/",sep="")
      dir.name <- sapply(strsplit(dir,'/'), function(x) x[length(x)])
    }
  } else {
    if(is.character(new.dir)){
      dir.name <- NULL
      dir <- paste(new.dir,"/",sep="")
      dir.create(new.dir)
    }
  } 
  
  .lastpar <- function(files){
    fLs <- sapply(files, function(x) countL(summary(x)$description))
    fL <- min(fLs[fLs > 0])
    if(fL==1){skipL <- 0} else {skipL=fL-1}
    res <- lapply(1:length(files), function(x) try(utils::read.table(summary(files[[x]])$description, skip=skipL), silent=TRUE))
    res <- lapply(1:length(files), function(x) if(class(res[[x]])=="try-error"){numeric(0)}else{res[[x]]})
    pars <- list()
    parLs <- lapply(startpar, length)[outpars]
    npars <- length(res[[4]])
    j=4
    if(length(outpars) > 0){
      for(i in 1:length(outpars)){
        pars[[outpars[i]]] <- unlist(res[[4]][,j:(j+parLs[[i]]-1)],F,F)
        j <- j+1+parLs[[i]]-1
      }
    }
    if(length(rjpars) >0){
      j <- 1
      for(i in 1:length(rjpars)){
        pars[[rjpars[i]]] <- unlist((res[[5]][j:(j+pars$ntheta-1)]),F,F)
        j <- j+pars$ntheta
      }
    }
    pars$sb <- unlist(res[[1]], F, F)
    pars$loc <- unlist(res[[2]], F, F)
    pars$t2 <- unlist(res[[3]], F, F)
    i <- unlist(res[[4]][1], F, F)
    oll <- unlist(res[[4]][2],F,F)
    pr1 <- unlist(res[[4]][3], F,F)
    return(list(pars=pars, i=i, oll=oll, pr1=pr1))
  }
  .lastparSS <- function(files){
    fLs <- sapply(files, function(x) countL(summary(x)$description))
    fL <- min(fLs[fLs > 0])
    if(fL==1){skipL <- 0} else {skipL=fL-1}
    res <- lapply(1:length(files), function(x) try(utils::read.table(summary(files[[x]])$description, skip=skipL), silent=TRUE))
    res <- lapply(1:length(files), function(x) if(class(res[[x]])=="try-error"){numeric(0)}else{res[[x]]})
    pars <- list()
    parLs <- lapply(startpar, length)[outpars]
    npars <- length(res[[4]])
    j=5
    if(length(outpars) > 0){
      for(i in 1:length(outpars)){
        pars[[outpars[i]]] <- unlist(res[[4]][,j:(j+parLs[[i]]-1)],F,F)
        j <- j+1+parLs[[i]]-1
      }
    }
    if(length(rjpars) > 0){
      j <- 1
      for(i in 1:length(rjpars)){
        pars[[rjpars[i]]] <- unlist((res[[5]][j:(j+pars$ntheta-1)]),F,F)
        j <- j+pars$ntheta
      }
    }
    pars$sb <- unlist(res[[1]], F, F)
    pars$loc <- unlist(res[[2]], F, F)
    pars$t2 <- unlist(res[[3]], F, F)
    i <- unlist(res[[4]][1], F, F)
    oll <- unlist(res[[4]][2],F,F)
    pr1 <- unlist(res[[4]][3], F,F)
    ref1 <- unlist(res[[4]][4], F,F)
    return(list(pars=pars, i=i, oll=oll, pr1=pr1, ref1=ref1))
  }
  
  attributes(ct)$splitmergepars <- rjpars
  
  if(is.null(lik.fn)) lik.fn <- model.pars$lik.fn #.OU.lik
  
  filenames <- list(mapsb=paste(dir, outname,".sb",sep=""), 
                    mapsloc=paste(dir, outname,".loc",sep=""),
                    mapst2=paste(dir, outname,".t2",sep=""),
                    pars.output=paste(dir, outname,".pars",sep=""),
                    rjpars=paste(dir, outname,".rjpars", sep=""))
  
  if(any(sapply(filenames, file.exists))){
    warning("Files with given outname already exist in directory '", dir, "'. Runs will be appended to existing files.")
    #ans <- "X"
    #while(!(ans %in% c("Y", "N"))){
    #ans <- readline(cat("Do you want to continue? Continuing will overwrite existing log files. Y/N:","\n"))
    #}
    #if(ans=="N"){stop("MCMC object not made. Either provide a unique 'outname', specify a different directory 'dir' or manually delete files")} else {
    #  cat("Overwriting log files.")
    #}
    files <- list(mapsb=file(filenames$mapsb,open="a"), 
                  mapsloc=file(filenames$mapsloc,open="a"),
                  mapst2=file(filenames$mapst2,open="a"),
                  pars.output=file(filenames$pars.output,open="a"),
                  rjpars=file(filenames$rjpars, open="a"))  
    startinf <- .lastpar(files)
    oldpar <- startinf$pars
    i <- startinf$i
    oll <- startinf$oll
    pr1 <- startinf$pr1
    store <- list("out"=list(), "rjpars"=list(), "sb"=list(), "loc"=list(), "t2"=list())
  } else {
  files <- list(mapsb=file(filenames$mapsb,open="w"), 
                mapsloc=file(filenames$mapsloc,open="w"),
                mapst2=file(filenames$mapst2,open="w"),
                pars.output=file(filenames$pars.output,open="w"),
                rjpars=file(filenames$rjpars, open="w"))  
  
    oldpar <- startpar
    i <- 1
    oll  <- lik.fn(oldpar, cache, dat, model=model)$loglik
    pr1 <- prior(oldpar,cache)
    store <- list("out"=list(), "rjpars"=list(), "sb"=list(), "loc"=list(), "t2"=list())
    store <- .store.bayou2(i, oldpar, outpars, rjpars, oll, pr1, store, 1, 1, parorder, files)
  }

  header <- 0
  gbg <- lapply(files, close)
  
  accept.type <- NULL
  accept <- NULL
  if(!is.null(plot.freq)){
    environment(plot.fn) <- new.env()
    set.runpars(plot.fn, runpars=list(oldpar=oldpar, cache=cache, i=0))
    tr <- .toSimmap(.pars2map(oldpar, cache),cache)
    tcols <- makeTransparent(rainbow(oldpar$ntheta),alpha=200)
    names(tcols)<- 1:oldpar$ntheta
    plot.fn(tr,dat,colors=tcols,ftype="off")
    plot.dim <- list(par('usr')[1:2],par('usr')[3:4])
  }
  #tuning.int <- round(tuning.int*ngen,0)

  mcmc.loop <- function(ngen){
    startinf <- .lastpar(files)
    oldpar <- startinf$pars
    i <- startinf$i
    oll <- startinf$oll
    pr1 <- startinf$pr1
    iseq <- (i+1):(i+ngen)
    for (i in iseq){
      ct <- .updateControl(ct, oldpar, fixed)
      u <- runif(1)
      prop <- .proposalFn(u,ct,D,moves,cache,oldpar,prior)
      new.pars <- prop$pars
      #new.cache <- prop$prop$cache
      accept.type <- c(accept.type,paste(prop$decision,prop$move,sep="."))
      pr2 <- prior(new.pars,cache)
      hr <- prop$hr
      new <- lik.fn(new.pars, cache, dat, model=model)
      nll <- new$loglik
      nll <- ifelse(is.na(nll), -Inf, nll)
      if (runif(1) < exp(nll-oll+pr2-pr1+hr)){
        oldpar <- new.pars
        pr1 <- pr2
        oll <- nll
        accept <- c(accept,1)
      } else {
        accept <- c(accept,0)
      }
      if(i %% samp == 0){
        store <- .store.bayou2(i, oldpar, outpars, rjpars, oll, pr1, store, 1, 1, parorder, files)
      }
      if(!is.null(plot.freq)){
        if(i %% plot.freq==0){
          set.runpars(plot.fn, runpars=list(oldpar=oldpar, cache=cache, i=i))
          tr <- .toSimmap(.pars2map(oldpar, cache),cache)
          tcols <- makeTransparent(rainbow(oldpar$ntheta),alpha=200)
          names(tcols)<- 1:oldpar$ntheta
          plot(plot.dim[[1]],plot.dim[[2]],type="n",xlab="time",ylab="phenotype")
          mtext(paste("gens = ",i," lnL = ",round(oll,2)),3)
          #regime.plot probably doesn't work for simmaps
          #try(regime.plot(oldpar,tr$tree,tcols,type="density",model=model),silent=TRUE)
          plot.fn(tr,dat,colors=tcols,ftype="off",add=TRUE)
        }
      }
      #if(i %in% tuning.int){
      #   D <- tune.D(D,accept,accept.type)$D
      #}
      if(i%%ticker.freq==0){
        model.pars$monitor.fn(i, oll, pr1, oldpar, accept, accept.type, header)
        header <- 1
        #alpha <- switch(model,"QG"=QG.alpha(oldpar),"OU"=oldpar$alpha,"OUrepar"=OU.repar(oldpar)$alpha,"OUcpp"=oldpar$alpha,"QGcpp"=QG.alpha(oldpar),"OUrepar"=OU.repar(oldpar)$alpha, "bd"=oldpar$r, "ffancova"=oldpar$alpha)
        #sig2 <- switch(model,"QG"=QG.sig2(oldpar),"OU"=oldpar$sig2,"OUrepar"=OU.repar(oldpar)$sig2,"OUcpp"=oldpar$sig2,"QGcpp"=QG.sig2(oldpar),"OUrepar"=OU.repar(oldpar)$sig2, "bd"=oldpar$eps, "ffancova"=oldpar$sig2)
        #if(model=="bd"){
        #  tick <- c(i,oll,pr1,median(alpha),median(sig2),oldpar$k,tapply(accept,accept.type,mean))
        #  tick[-1] <- round(tick[-1],2)
        #  names(tick)[1:6] <- c('gen','lnL','prior','r','eps','K')
        #} else {
        #  tick <- c(i,oll,pr1,log(2)/alpha,sig2/(2*alpha),oldpar$k,tapply(accept,accept.type,mean))
        #  tick[-1] <- round(tick[-1],2)
        #  names(tick)[1:6] <- c('gen','lnL','prior','half.life','Vy','K')
        #}
        #if(i==ticker.freq){
        #  cat(c(names(tick),'\n'),sep='\t\t\t')
        #}
        #cat(c(tick,'\n'),sep='\t\t\t')
      }
    }
  }
  mcmc.prior.only <- function(ngen){
    startinf <- .lastpar(files)
    oldpar <- startinf$pars
    i <- startinf$i
    oll <- 0#startinf$oll
    pr1 <- startinf$pr1
    iseq <- (i+1):(i+ngen)
    for (i in iseq){
      ct <- .updateControl(ct, oldpar, fixed)
      u <- runif(1)
      prop <- .proposalFn(u,ct,D,moves,cache,oldpar, prior)
      new.pars <- prop$pars
      new.cache <- prop$prop$cache
      accept.type <- c(accept.type,paste(prop$decision,prop$move,sep="."))
      pr2 <- prior(new.pars,cache)
      hr <- prop$hr
      new <- lik.fn(new.pars, cache, dat, model=model)
      nll <- new$loglik
      nll <- ifelse(is.na(nll), -Inf, nll)
      if (runif(1) < exp(#nll-oll+
                            pr2-pr1+hr)){
        oldpar <- new.pars
        pr1 <- pr2
        oll <- nll
        accept <- c(accept,1)
      } else {
        accept <- c(accept,0)
      }
      if(i %% samp == 0){
        store <- .store.bayou2(i, oldpar, outpars, rjpars, oll, pr1, store, 1, 1, parorder, files)
      }
      if(!is.null(plot.freq)){
        if(i %% plot.freq==0){
          set.runpars(plot.fn, runpars=list(oldpar=oldpar, cache=cache, i=i))
          tr <- .toSimmap(.pars2map(oldpar, cache),cache)
          tcols <- makeTransparent(rainbow(oldpar$ntheta),alpha=200)
          names(tcols)<- 1:oldpar$ntheta
          plot(plot.dim[[1]],plot.dim[[2]],type="n",xlab="time",ylab="phenotype")
          mtext(paste("gens = ",i," lnL = ",round(oll,2)),3)
          #regime.plot probably doesn't work for simmaps
          #try(regime.plot(oldpar,tr$tree,tcols,type="density",model=model),silent=TRUE)
          plot.fn(tr,dat,colors=tcols,ftype="off",add=TRUE)
        }
      }
      #if(i %in% tuning.int){
      #   D <- tune.D(D,accept,accept.type)$D
      #}
      if(i%%ticker.freq==0){
        model.pars$monitor.fn(i, oll, pr1, oldpar, accept, accept.type, header)
        header <- 1
        #alpha <- switch(model,"QG"=QG.alpha(oldpar),"OU"=oldpar$alpha,"OUrepar"=OU.repar(oldpar)$alpha,"OUcpp"=oldpar$alpha,"QGcpp"=QG.alpha(oldpar),"OUrepar"=OU.repar(oldpar)$alpha, "bd"=oldpar$r, "ffancova"=oldpar$alpha)
        #sig2 <- switch(model,"QG"=QG.sig2(oldpar),"OU"=oldpar$sig2,"OUrepar"=OU.repar(oldpar)$sig2,"OUcpp"=oldpar$sig2,"QGcpp"=QG.sig2(oldpar),"OUrepar"=OU.repar(oldpar)$sig2, "bd"=oldpar$eps, "ffancova"=oldpar$sig2)
        #if(model=="bd"){
        #  tick <- c(i,oll,pr1,median(alpha),median(sig2),oldpar$k,tapply(accept,accept.type,mean))
        #  tick[-1] <- round(tick[-1],2)
        #  names(tick)[1:6] <- c('gen','lnL','prior','r','eps','K')
        #} else {
        #  tick <- c(i,oll,pr1,log(2)/alpha,sig2/(2*alpha),oldpar$k,tapply(accept,accept.type,mean))
        #  tick[-1] <- round(tick[-1],2)
        #  names(tick)[1:6] <- c('gen','lnL','prior','half.life','Vy','K')
        #}
        #if(i==ticker.freq){
        #  cat(c(names(tick),'\n'),sep='\t\t\t')
        #}
        #cat(c(tick,'\n'),sep='\t\t\t')
      }
    }
  }
  steppingstone.loop <- function(k, Bk, ngen, ssfilenames, ref){
      ssfiles <- list(mapsb=file(ssfilenames[[k]]$mapsb,open="a"), 
                         mapsloc=file(ssfilenames[[k]]$mapsloc,open="a"),
                         mapst2=file(ssfilenames[[k]]$mapst2,open="a"),
                         pars.output=file(ssfilenames[[k]]$pars.output,open="a"),
                         rjpars=file(ssfilenames[[k]]$rjpars, open="a"))
      startinf <- .lastparSS(ssfiles)
      oldpar <- startinf$pars
      i <- startinf$i
      oll <- startinf$oll
      pr1 <- startinf$pr1
      ref1 <- startinf$ref1
      pB.old <- powerPosteriorFn(k, Bk, oll, pr1, ref1)
      iseq <- (i+1):(i+ngen)
      store <- list("out"=list(), "rjpars"=list(), "sb"=list(), "loc"=list(), "t2"=list())
      for (i in iseq){
        ct <- .updateControl(ct, oldpar, fixed)
        u <- runif(1)
        prop <- .proposalFn(u,ct,D,moves,cache,oldpar, prior)
        new.pars <- prop$pars
        #new.cache <- prop$prop$cache
        accept.type <- c(accept.type,paste(prop$decision,prop$move,sep="."))
        pr2 <- prior(new.pars,cache)
        hr <- prop$hr
        new <- lik.fn(new.pars, cache, dat, model=model)
        nll <- new$loglik
        nll <- ifelse(is.na(nll), -Inf, nll)
        ref2 <- ref(new.pars, cache)
        pB.new <- powerPosteriorFn(k, Bk, nll, pr2, ref2)
        bhr <- ifelse(!is.finite(hr), hr, Bk[k]*hr)
        if (runif(1) < exp(pB.new-pB.old+bhr)){
          oldpar <- new.pars
          pr1 <- pr2
          oll <- nll
          ref1 <- ref2
          pB.old <- powerPosteriorFn(k, Bk, oll, pr1, ref1)
          accept <- c(accept,1)
        } else {
          accept <- c(accept,0)
        }
        if(i %% samp == 0){
          store <- .store.bayou2(i, oldpar, outpars, rjpars, oll, pr1, store, 1, 1, parorder, ssfiles, ref=ref1)
        }
        #if(!is.null(plot.freq)){
        #  if(i %% plot.freq==0){
        #    set.runpars(plot.fn, runpars=list(oldpar=oldpar, cache=cache, i=i))
        #    tr <- .toSimmap(.pars2map(oldpar, cache),cache)
        #    tcols <- makeTransparent(rainbow(oldpar$ntheta),alpha=200)
        #   names(tcols)<- 1:oldpar$ntheta
        #    plot(plot.dim[[1]],plot.dim[[2]],type="n",xlab="time",ylab="phenotype")
        #    mtext(paste("gens = ",i," lnL = ",round(oll,2)),3)
        #    #regime.plot probably doesn't work for simmaps
        #    #try(regime.plot(oldpar,tr$tree,tcols,type="density",model=model),silent=TRUE)
        #    plot.fn(tr,dat,colors=tcols,ftype="off",add=TRUE)
        #  }
        #}
        if(i%%ticker.freq==0){
          model.pars$monitor.fn(i, oll, pr1, oldpar, accept, accept.type, header)
          header <- 1
          #alpha <- switch(model,"QG"=QG.alpha(oldpar),"OU"=oldpar$alpha,"OUrepar"=OU.repar(oldpar)$alpha,"OUcpp"=oldpar$alpha,"QGcpp"=QG.alpha(oldpar),"OUrepar"=OU.repar(oldpar)$alpha, "bd"=oldpar$r, "ffancova"=oldpar$alpha)
          #sig2 <- switch(model,"QG"=QG.sig2(oldpar),"OU"=oldpar$sig2,"OUrepar"=OU.repar(oldpar)$sig2,"OUcpp"=oldpar$sig2,"QGcpp"=QG.sig2(oldpar),"OUrepar"=OU.repar(oldpar)$sig2, "bd"=oldpar$eps, "ffancova"=oldpar$sig2)
          #if(model=="bd"){
          #  tick <- c(i,oll,pr1,median(alpha),median(sig2),oldpar$k,tapply(accept,accept.type,mean))
          #  tick[-1] <- round(tick[-1],2)
          #  names(tick)[1:6] <- c('gen','lnL','prior','r','eps','K')
          #} else {
          #  tick <- c(i,oll,pr1,log(2)/alpha,sig2/(2*alpha),oldpar$k,tapply(accept,accept.type,mean))
          #  tick[-1] <- round(tick[-1],2)
          #  names(tick)[1:6] <- c('gen','lnL','prior','half.life','Vy','K')
          #}
          #if(i==ticker.freq){
          #  cat(c(names(tick),'\n'),sep='\t\t\t')
          #}
          #cat(c(tick,'\n'),sep='\t\t\t')
        }
      }
      out <- list('model'=model, 'dir.name'=dir.name,'dir'=dir, 'outname'=paste(outname, "_ss", k,".", sep=""), 'accept'=accept,'accept.type'=accept.type)
      class(out) <- c("ssbayouFit", "list")
      return(out)
    }
  run.mcmc <- function(ngen, prior.only=FALSE){
    closeAllConnections()
    files <- list(mapsb=file(filenames$mapsb,open="a"), 
                  mapsloc=file(filenames$mapsloc,open="a"),
                  mapst2=file(filenames$mapst2,open="a"),
                  pars.output=file(filenames$pars.output,open="a"),
                  rjpars=file(filenames$rjpars, open="a"))  
    if(prior.only==TRUE){
      tryCatch(mcmc.prior.only(ngen))
    } else {
      tryCatch(mcmc.loop(ngen))
    }
    gbg <- lapply(files, close)
  }
  run.steppingstone <- function(ngen, chain, Bk, burnin=0.3, plot=TRUE){
    closeAllConnections()
    ssfilenames <- lapply(1:length(Bk), function(y) lapply(filenames, function(x) gsub(paste(outname, ".", sep=""), paste(outname, "_ss", y,".", sep=""), x)))
    ssfiles <- list(); 
    postburn <- floor(max(c(1,burnin*length(chain$gen)))):length(chain$gen)
    ref <- make.refFn(chain, model=model.pars, priorFn=prior, burnin = burnin, plot)
    for(x in 1:length(Bk)){
      ssfiles[[x]] <- list(mapsb=file(ssfilenames[[x]]$mapsb,open="w"), 
                        mapsloc=file(ssfilenames[[x]]$mapsloc,open="w"),
                        mapst2=file(ssfilenames[[x]]$mapst2,open="w"),
                        pars.output=file(ssfilenames[[x]]$pars.output,open="w"),
                        rjpars=file(ssfilenames[[x]]$rjpars, open="w"))
      #ppFn <-make.powerposteriorFn(Bk, priorFn=prior, refFn = ref, model=model.pars)
      startpars <- pull.pars(sample(postburn, 1, replace=FALSE), chain, model=model.pars)
      olls <- lik.fn(startpars, cache, dat, model=model)$loglik
      prs <- prior(startpars, cache)
      refs <- ref(startpars, cache)
      stores <- list("out"=list(), "rjpars"=list(), "sb"=list(), "loc"=list(), "t2"=list())
      stores <- .store.bayou2(1, startpars, outpars, rjpars, olls, prs, stores, 1, 1, parorder, ssfiles[[x]], ref=refs)
      gbg <- lapply(ssfiles[[x]], close) #lapply(1:length(Bk), function(x) lapply(ssfiles[[x]], close))
    }
    
    ssfits <- foreach(j=1:length(Bk), .export = c("steppingstone.loop")) %dopar% steppingstone.loop(j, Bk, ngen, ssfilenames, ref)
    outs <- lapply(1:length(Bk), function(x){out$outname <- paste(outname, "_ss", x, sep=""); out})
    chains <- lapply(1:length(Bk), function(x) load.bayou(outs[[x]], saveRDS=FALSE, file=NULL, cleanup=FALSE, ref=TRUE))
    postburn <- floor(max(c(1, burnin*length(chains[[1]]$gen)))):( min(sapply(chains, function(x) length(x$gen))) )
    lnr <- .computelnr(chains, Bk, postburn)   
    ssres <- list(chains=chains, lnr=lnr$lnr, lnrk=lnr$lnrk, Bk=Bk, fits=ssfits, filenames=ssfilenames, startpars=startpars, refFn=ref)
    class(ssres) <- c("ssMCMC", "list")
    return(ssres)
  }
  out <- list('run' = run.mcmc, 'steppingstone'=run.steppingstone, 'model'=model, 'model.pars'=model.pars, 'dir.name'=dir.name,'dir'=dir, 'outname'=outname, 'tree'=tree, 'dat'=dat, 'pred'=pred, 'SE'=SE, 'tmpdir'=ifelse(new.dir==TRUE, TRUE, FALSE), 'startpar'=startpar)
  mcmc.load <- function(saveRDS=FALSE, file=NULL, cleanup=FALSE){
    load.bayou(out, saveRDS, file, cleanup)
  }
  out$load <- mcmc.load
  class(out) <- c("bayouMCMCFn", "list")
  return(out)
}


countL <- function (file, chunkSize = 5e+07, ...) {
  if (inherits(file, "connection")) {
    con <- file
  }
  else {
    file <- as.character(file)
    con <- gzfile(file, open = "rb")
    on.exit(close(con))
  }
  LF <- as.raw(10)
  CR <- as.raw(13)
  SPC <- as.raw(32L)
  isLastCR <- isLastLF <- FALSE
  isEmpty <- TRUE
  nbrOfLines <- 0L
  while (TRUE) {
    bfr <- readBin(con = con, what = raw(), n = chunkSize)
    if (isLastCR) {
      if (bfr[1L] == LF) 
        bfr[1L] <- SPC
    }
    n <- length(bfr)
    if (n == 0L) 
      break
    isEmpty <- FALSE
    idxsCR <- which(bfr == CR)
    nCR <- length(idxsCR)
    if (nCR > 0L) {
      idxsCRLF <- idxsCR[(bfr[idxsCR + 1L] == LF)]
      if (length(idxsCRLF) > 0L) {
        bfr <- bfr[-idxsCRLF]
        n <- length(bfr)
        idxsCRLF <- NULL
        nCR <- length(which(bfr == CR))
      }
    }
    nLF <- length(which(bfr == LF))
    nbrOfLines <- nbrOfLines + (nCR + nLF)
    if (n == 0L) {
      isLastCR <- isLastLF <- FALSE
    }
    else {
      bfrN <- bfr[n]
      isLastCR <- (bfrN == CR)
      isLastLF <- (bfrN == LF)
    }
  }
  if (!isEmpty) {
    if (!isLastLF) 
      nbrOfLines <- nbrOfLines + 1L
    attr(nbrOfLines, "lastLineHasNewline") <- isLastLF
  }
  nbrOfLines
}
set.runpars <- function(fun, runpars = list()){
  env <- environment(fun)
  for(i in 1:length(runpars)){
    env[[names(runpars)[i]]] <- runpars[[i]]
  }
}
#set.runpars(mymcmc, list(samp=20))
utils::globalVariables(c("j","pv"))<|MERGE_RESOLUTION|>--- conflicted
+++ resolved
@@ -47,17 +47,12 @@
 #' within and between branches. Allowed shift locations are specified by the 
 #' prior function (see make.prior()). 
 
-<<<<<<< HEAD
 #model="bd"; tree <- phy; SE=0; ngen=1000; samp=10; chunk=100; control=NULL;tuning=NULL; new.dir=TRUE;plot.freq=100; outname="bayou";ticker.freq=1000; tuning.int=c(0.1,0.2,0.3); startpar=pars; moves=NULL; control.weights=NULL; lik.fn <- bdSplit.lik; plot.fn <- plotSimmap
 
 bayou.mcmc <- function(tree, dat, SE=0, model="OU", prior, ngen=10000, samp=10, chunk=100, 
                        control=NULL, tuning=NULL, new.dir=FALSE, plot.freq=500, outname="bayou", 
                        plot.fn=phenogram, ticker.freq=1000, tuning.int=c(0.1,0.2,0.3), startpar=NULL, 
                        moves=NULL, control.weights=NULL, lik.fn=NULL){
-=======
-bayou.mcmc <- function(tree, dat, SE=0, model="OU", prior, ngen=10000, samp=10, chunk=100, control=NULL, tuning=NULL, new.dir=FALSE, plot.freq=500, outname="bayou", ticker.freq=1000, tuning.int=c(0.1,0.2,0.3), 
-                       startpar=NULL, moves=NULL, control.weights=NULL, lik.fn=NULL){
->>>>>>> a4dd8646
   fixed <- gsub('^[a-zA-Z]',"",names(attributes(prior)$distributions)[which(attributes(prior)$distributions=="fixed")])
   if("loc" %in% fixed){
     fixed <- c(fixed,"slide")
@@ -138,7 +133,6 @@
     tr <- .toSimmap(.pars2map(oldpar, cache),cache)
     tcols <- makeTransparent(rainbow(oldpar$ntheta),alpha=200)
     names(tcols)<- 1:oldpar$ntheta
-<<<<<<< HEAD
     plot.fn(tr,dat,colors=tcols,ftype="off")
     plot.dim <- list(par('usr')[1:2],par('usr')[3:4])
   }
@@ -196,60 +190,6 @@
           cat(c(names(tick),'\n'),sep='\t\t\t')
         }
         cat(c(tick,'\n'),sep='\t\t\t')
-=======
-    phenogram(tr,dat,colors=tcols,ftype="off", spread.labels=FALSE)
-    plot.dim <- list(par('usr')[1:2],par('usr')[3:4])
-  }
-  #tuning.int <- round(tuning.int*ngen,0)
-  for (i in 1:ngen){
-    ct <- .updateControl(ct, oldpar, fixed)
-    u <- runif(1)
-    prop <- .proposalFn(u,ct,D,moves,cache,oldpar)
-    new.pars <- prop$pars
-    #new.cache <- prop$prop$cache
-    accept.type <- c(accept.type,paste(prop$decision,prop$move,sep="."))
-    pr2 <- prior(new.pars,cache)
-    hr <- prop$hr
-    new <- lik.fn(new.pars, cache, dat, model=model)
-    nll <- new$loglik
-    ar <- exp(nll-oll+pr2-pr1+hr)
-    if(is.na(ar)){
-      ar <- -Inf
-      #return(list(prop=prop, new.pars=new.pars, nll=nll, oll=oll, pr2=pr2, pr1=pr1, hr=hr, pars=oldpar))
-    }
-    if (runif(1) < ar){
-      oldpar <- new.pars
-      pr1 <- pr2
-      oll <- nll
-      accept <- c(accept,1)
-    } else {
-      accept <- c(accept,0)
-    }
-    store <- .store.bayou(i, oldpar, oll, pr1, store, samp, chunk, parorder,files)
-    if(!is.null(plot.freq)){
-      if(i %% plot.freq==0){
-        tr <- .toSimmap(.pars2map(oldpar, cache),cache)
-        tcols <- makeTransparent(rainbow(oldpar$ntheta),alpha=100)
-        names(tcols)<- 1:oldpar$ntheta
-        plot(plot.dim[[1]],plot.dim[[2]],type="n",xlab="time",ylab="phenotype")
-        mtext(paste("gens = ",i," lnL = ",round(oll,2)),3)
-        #regime.plot probably doesn't work for simmaps
-        #try(regime.plot(oldpar,tr$tree,tcols,type="density",model=model),silent=TRUE)
-        phenogram(tr,dat,colors=tcols,ftype="off",add=TRUE, spread.labels=FALSE)
-      }
-    }
-    #if(i %in% tuning.int){
-    #  D <- tune.D(D,accept,accept.type)$D
-    #}
-    if(i%%ticker.freq==0){
-      alpha <- switch(model,"QG"=QG.alpha(oldpar),"OU"=oldpar$alpha,"OUrepar"=OU.repar(oldpar)$alpha,"OUcpp"=oldpar$alpha,"QGcpp"=QG.alpha(oldpar),"OUrepar"=OU.repar(oldpar)$alpha)
-      sig2 <- switch(model,"QG"=QG.sig2(oldpar),"OU"=oldpar$sig2,"OUrepar"=OU.repar(oldpar)$sig2,"OUcpp"=oldpar$sig2,"QGcpp"=QG.sig2(oldpar),"OUrepar"=OU.repar(oldpar)$sig2)
-      tick <- c(i,oll,pr1,log(2)/alpha,sig2/(2*alpha),oldpar$k,tapply(accept,accept.type,mean))
-      tick[-1] <- round(tick[-1],2)
-      names(tick)[1:6] <- c('gen','lnL','prior','half.life','Vy','K')
-      if(i==ticker.freq){
-        cat(c(names(tick),'\n'),sep='\t\t\t')
->>>>>>> a4dd8646
       }
     }
   }
